# 0.2.1
<<<<<<< HEAD
- Make sampling of contexts deterministic with seed
=======
- Add Finger (DMC) env
>>>>>>> 6b1d4869

# 0.2.0
- Integrate dm control environments (#55)
- Add context masks to only append those to the state (#54)
- Extend classic control environments to parametrize initial state distributions (#52)
- Remove RNA environment for maintenance (#61)
- Fixed pre-commit (mypy, black, flake8, isort) (#62)

# 0.1.0
- Initial release.<|MERGE_RESOLUTION|>--- conflicted
+++ resolved
@@ -1,9 +1,6 @@
 # 0.2.1
-<<<<<<< HEAD
 - Make sampling of contexts deterministic with seed
-=======
 - Add Finger (DMC) env
->>>>>>> 6b1d4869
 
 # 0.2.0
 - Integrate dm control environments (#55)
