--- conflicted
+++ resolved
@@ -75,11 +75,7 @@
     install_requires=[
         "gym",
         "gymnasium>=0.27.1",
-<<<<<<< HEAD
-        "pygame==2.1.0",
-=======
         "pygame",
->>>>>>> 04543d89
         "scipy>=1.7.0",
         "ConfigArgParse>=1.5.1",
         "numpy>=1.19.5",
