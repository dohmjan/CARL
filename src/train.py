--- conflicted
+++ resolved
@@ -18,12 +18,9 @@
 from stable_baselines3.common.vec_env import SubprocVecEnv, DummyVecEnv
 from stable_baselines3 import DDPG, PPO, A2C, DQN
 
-<<<<<<< HEAD
-=======
 # from classic_control import CARLMountainCarEnv
 # importlib.reload(classic_control.meta_mountaincar)
 
->>>>>>> 9f69e1a6
 from src.envs import *
 
 import src.training.trial_logger
@@ -242,8 +239,8 @@
         hyperparams, env_wrapper, normalize, normalize_kwargs = preprocess_hyperparams(hyperparams)
 
     if args.agent == "DDPG":
+        hyperparams["policy"] = "MlpPolicy"
         args.num_envs = 1
-        hyperparams["policy"] = "MlpPolicy"
 
         schedule = False
         if args.env == "CARLAnt":
@@ -262,6 +259,7 @@
 
         if args.env == "CARLLunarLanderEnv":
             hyperparams = {
+                #"n_timesteps": 1e5,
                 "policy": 'MlpPolicy',
                 "learning_rate": 6.3e-4,
                 "batch_size": 128,
