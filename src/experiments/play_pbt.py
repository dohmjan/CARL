import sys

import numpy as np
import pandas as pd

sys.path.append("..")
from stable_baselines3 import PPO
from stable_baselines3.common.env_util import make_vec_env
from stable_baselines3.common.vec_env import VecNormalize

import os
import json
import argparse
from functools import partial
from src.train import get_parser
from src.context.sampling import sample_contexts

import importlib
import src.training.trial_logger
importlib.reload(src.training.trial_logger)
from src.training.trial_logger import TrialLogger


def setup_agent(config, outdir, parser, args):
    env_wrapper = None
    env = config["env_config"]["env"]
    config["seed"] = config["env_config"]["seed"]
    seed = config["env_config"]["seed"]
    hide_context = config["env_config"]["hide_context"]
    context_args = config["env_config"]["context_args"]
    del config["env_config"]
    timesteps = 0
    config["seed"] = seed

    num_contexts = 100
    contexts = sample_contexts(
        env,
        context_args,
        num_contexts,
        default_sample_std_percentage=0.1
    )
    
    args.agent = "PPO"
    logger = TrialLogger(
        outdir,
        parser=parser,
        trial_setup_args=args,
        add_context_feature_names_to_logdir=False,
        init_sb3_tensorboard=False  # set to False if using SubprocVecEnv
    )

    train_args_fname = os.path.join(logger.logdir, "trial_setup.json")
    with open(train_args_fname, 'w') as file:
        json.dump(args.__dict__, file, indent="\t")

    contexts_fname = os.path.join(logger.logdir, "contexts_train.json")
    with open(contexts_fname, 'w') as file:
        json.dump(contexts, file, indent="\t")

    env_logger = logger
    from src.envs import CARLAcrobotEnv, CARLLunarLanderEnv
    EnvCls = partial(
        eval(env),
        contexts=contexts,
        logger=env_logger,
        hide_context=hide_context,
    )
    env = make_vec_env(EnvCls, n_envs=1, wrapper_class=env_wrapper)

    model = PPO('MlpPolicy', env, **config)
    model.set_logger(logger.stable_baselines_logger)

    return model, timesteps, context_args, hide_context


def eval_model(model, eval_env):
    eval_reward = 0
    for i in range(100):
        done = False
        state = eval_env.reset()
        while not done:
            action, _ = model.predict(state)
            state, reward, done, _ = eval_env.step(action)
            eval_reward += reward
    return eval_reward/100


def step(model, timesteps, env, context_args, hide_context):
    model.learn(4096, reset_num_timesteps=False)
    timesteps += 4096
    num_contexts = 100
    contexts = sample_contexts(
        env,
        context_args,
        num_contexts,
        default_sample_std_percentage=0.1
    )
    env_logger = None
    from src.envs import CARLAcrobotEnv, CARLLunarLanderEnv
    EnvCls = partial(
        eval(env),
        contexts=contexts,
        logger=env_logger,
        hide_context=hide_context,
    )
    eval_env = make_vec_env(EnvCls, n_envs=1, wrapper_class=None)
    eval_reward = eval_model(model, eval_env)
    return eval_reward, model, timesteps


def load_hps(policy_file):
    raw_policy = []
    with open(policy_file, "rt") as fp:
        for row in fp.readlines():
            parsed_row = json.loads(row)
            raw_policy.append(tuple(parsed_row))

    policy = []
    last_new_tag = None
    last_old_conf = None
    for (old_tag, new_tag, old_step, new_step, old_conf, new_conf) in reversed(raw_policy):
        if last_new_tag and old_tag != last_new_tag:
            break
        last_new_tag = new_tag
        last_old_conf = old_conf
        policy.append((new_step, new_conf))

    return last_old_conf, iter(list(reversed(policy)))


parser = argparse.ArgumentParser()
parser.add_argument(
        "--policy_path", help="Path to PBT policy")
parser.add_argument("--seed", type=int)
parser.add_argument("--env", type=str)
parser.add_argument("--hide_context", action='store_true')
parser.add_argument("--name", type=str)
parser.add_argument("--context_args", type=str)
args, _ = parser.parse_known_args()

pbt_folder = "pbt_hps"
if args.hide_context:
    pbt_folder = "pbt_hps_hidden"
context_feature_name = "".join(args.context_args)
outdir = f"/home/benjamin/Dokumente/code/tmp/CARL/src/results/classic_control/{pbt_folder}/{args.env}/{args.name}/{context_feature_name}"

env_config = {"seed": args.seed, "env": args.env, "hide_context": args.hide_context, "context_args": args.context_args}

config, hp_schedule = load_hps(args.policy_path)
config["env_config"] = env_config
model, timesteps, context_args, hide_context = setup_agent(config, outdir, parser, args)
change_at, next_config = next(hp_schedule, None)
rewards = []
step_list = []
for i in range(250):
    reward, model, timesteps = step(model, timesteps, args.env, context_args, hide_context)
    rewards.append(reward)
    step_list.append(i*4096)
    print(f"Step: {i*4096}, reward: {reward}")
    if i == change_at:
        model.learning_rate = next_config["learning_rate"]
        model.gamma = next_config["gamma"]
        model.ent_coef = next_config["ent_coef"]
        model.vf_coef = next_config["vf_coef"]
        model.gae_lambda = next_config["gae_lambda"]
        model.max_grad_norm = next_config["max_grad_norm"]
<<<<<<< HEAD
        change_at, next_config = next(hp_schedule, None)

performance_track = np.concatenate((np.array(step_list)[:, None], np.array(rewards)[:, None]), axis=1)
performance_track = pd.DataFrame(performance_track, columns=["step", "reward"])
performance_track_fname = os.path.join(outdir, "performance_log.csv")
performance_track.to_csv(performance_track_fname, index=False)
=======
        try:
            change_at, next_config = next(hp_schedule, None)
        except:
            pass
>>>>>>> 43cd6595
<|MERGE_RESOLUTION|>--- conflicted
+++ resolved
@@ -164,16 +164,12 @@
         model.vf_coef = next_config["vf_coef"]
         model.gae_lambda = next_config["gae_lambda"]
         model.max_grad_norm = next_config["max_grad_norm"]
-<<<<<<< HEAD
-        change_at, next_config = next(hp_schedule, None)
+        try:
+            change_at, next_config = next(hp_schedule, None)
+        except:
+            pass
 
 performance_track = np.concatenate((np.array(step_list)[:, None], np.array(rewards)[:, None]), axis=1)
 performance_track = pd.DataFrame(performance_track, columns=["step", "reward"])
 performance_track_fname = os.path.join(outdir, "performance_log.csv")
-performance_track.to_csv(performance_track_fname, index=False)
-=======
-        try:
-            change_at, next_config = next(hp_schedule, None)
-        except:
-            pass
->>>>>>> 43cd6595
+performance_track.to_csv(performance_track_fname, index=False)