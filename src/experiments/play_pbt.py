--- conflicted
+++ resolved
@@ -1,11 +1,4 @@
 import sys
-<<<<<<< HEAD
-
-import numpy as np
-import pandas as pd
-
-=======
->>>>>>> a536332a
 sys.path.append("..")
 from stable_baselines3 import PPO
 from stable_baselines3.common.env_util import make_vec_env
@@ -22,7 +15,6 @@
 import src.training.trial_logger
 importlib.reload(src.training.trial_logger)
 from src.training.trial_logger import TrialLogger
-
 
 def setup_agent(config, outdir, parser, args):
     env_wrapper = None
@@ -72,9 +64,7 @@
 
     model = PPO('MlpPolicy', env, **config)
     model.set_logger(logger.stable_baselines_logger)
-
     return model, timesteps, context_args, hide_context
-
 
 def eval_model(model, eval_env):
     eval_reward = 0
@@ -86,7 +76,6 @@
             state, reward, done, _ = eval_env.step(action)
             eval_reward += reward
     return eval_reward/100
-
 
 def step(model, timesteps, env, context_args, hide_context):
     model.learn(4096, reset_num_timesteps=False)
@@ -110,7 +99,6 @@
     eval_reward = eval_model(model, eval_env)
     return eval_reward, model, timesteps
 
-
 def load_hps(policy_file):
     raw_policy = []
     with open(policy_file, "rt") as fp:
@@ -130,7 +118,6 @@
 
     return last_old_conf, iter(list(reversed(policy)))
 
-
 parser = argparse.ArgumentParser()
 parser.add_argument(
         "--policy_path", help="Path to PBT policy")
@@ -144,13 +131,8 @@
 pbt_folder = "pbt_hps"
 if args.hide_context:
     pbt_folder = "pbt_hps_hidden"
-<<<<<<< HEAD
-context_feature_name = "".join(args.context_args)
-outdir = f"/home/benjamin/Dokumente/code/tmp/CARL/src/results/classic_control/{pbt_folder}/{args.env}/{args.name}/{context_feature_name}"
-=======
 context_feature_str = "".join(args.context_args)
 outdir = f"/home/benjamin/Dokumente/code/tmp/CARL/src/results/classic_control/{pbt_folder}/{args.env}/{args.name}/{context_feature_str}"
->>>>>>> a536332a
 
 env_config = {"seed": args.seed, "env": args.env, "hide_context": args.hide_context, "context_args": args.context_args}
 
@@ -158,12 +140,8 @@
 config["env_config"] = env_config
 model, timesteps, context_args, hide_context = setup_agent(config, outdir, parser, args)
 change_at, next_config = next(hp_schedule, None)
-rewards = []
-step_list = []
 for i in range(250):
     reward, model, timesteps = step(model, timesteps, args.env, context_args, hide_context)
-    rewards.append(reward)
-    step_list.append(i*4096)
     print(f"Step: {i*4096}, reward: {reward}")
     if i == change_at:
         model.learning_rate = next_config["learning_rate"]
@@ -175,9 +153,4 @@
         try:
             change_at, next_config = next(hp_schedule, None)
         except:
-            pass
-
-performance_track = np.concatenate((np.array(step_list)[:, None], np.array(rewards)[:, None]), axis=1)
-performance_track = pd.DataFrame(performance_track, columns=["step", "reward"])
-performance_track_fname = os.path.join(outdir, "performance_log.csv")
-performance_track.to_csv(performance_track_fname, index=False)+            pass