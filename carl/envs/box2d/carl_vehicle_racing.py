--- conflicted
+++ resolved
@@ -121,16 +121,7 @@
             49
         ):  # this sets up the environment and resolves any initial violations of geometry
             self.step(None)  # type: ignore [arg-type]
-<<<<<<< HEAD
-    
         return self.step(None)[0], {}
-=======
-
-        if not return_info:
-            return self.step(None)[0]  # type: ignore [arg-type]
-        else:
-            return self.step(None)[0], {}  # type: ignore [arg-type]
->>>>>>> 4947b6bd
 
     def _render_indicators(self, W: int, H: int) -> None:
         # copied from meta car racing
