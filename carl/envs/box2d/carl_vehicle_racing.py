--- conflicted
+++ resolved
@@ -2,8 +2,6 @@
 
 import numpy as np
 import pyglet
-
-pyglet.options["debug_gl"] = False
 from gym.envs.box2d import CarRacing
 from gym.envs.box2d.car_dynamics import Car
 from pyglet import gl
@@ -41,7 +39,6 @@
 from carl.envs.carl_env import CARLEnv
 from carl.utils.trial_logger import TrialLogger
 from carl.utils.types import Context, Contexts, ObsType
-
 
 PARKING_GARAGE_DICT = {
     # Racing car
@@ -209,11 +206,7 @@
         context_mask: Optional[List[str]] = None,
         dict_observation_space: bool = False,
         context_selector: Optional[
-<<<<<<< HEAD
-            Union[AbstractSelector, type(AbstractSelector)]
-=======
             Union[AbstractSelector, type[AbstractSelector]]
->>>>>>> 075327cb
         ] = None,
         context_selector_kwargs: Optional[Dict] = None,
     ):
