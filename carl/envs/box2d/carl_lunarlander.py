--- conflicted
+++ resolved
@@ -13,7 +13,6 @@
 
 # import pyglet
 # pyglet.options["shadow_window"] = False
-
 
 # TODO debug/test this environment by looking at rendering!
 
@@ -115,11 +114,7 @@
         high_gameover_penalty: bool = False,
         dict_observation_space: bool = False,
         context_selector: Optional[
-<<<<<<< HEAD
-            Union[AbstractSelector, type(AbstractSelector)]
-=======
             Union[AbstractSelector, type[AbstractSelector]]
->>>>>>> 075327cb
         ] = None,
         context_selector_kwargs: Optional[Dict] = None,
     ):
@@ -182,56 +177,4 @@
         gravity_y = self.context["GRAVITY_Y"]
 
         gravity = (gravity_x, gravity_y)
-<<<<<<< HEAD
-        self.env.world.gravity = gravity
-
-
-def demo_heuristic_lander(
-    env: Union[
-        CARLLunarLanderEnv, lunar_lander.LunarLander, lunar_lander.LunarLanderContinuous
-    ],
-    seed: Optional[int] = None,
-    render: bool = False,
-) -> float:
-    """
-    Copied from LunarLander
-    """
-    env.seed(seed)
-    total_reward = 0
-    steps = 0
-    env.render()
-    s = env.reset()
-    while True:
-        a = heuristic(env, s)
-        s, r, done, info = env.step(a)
-        total_reward += r
-
-        if render:
-            still_open = env.render()
-            if not still_open:
-                break
-
-        if done:  # or steps % 20 == 0:
-            # print("observations:", " ".join(["{:+0.2f}".format(x) for x in s]))
-            print("step {} total_reward {:+0.2f}".format(steps, total_reward))
-        steps += 1
-        if done:
-            break
-    return total_reward
-
-
-if __name__ == "__main__":
-    env = CARLLunarLanderEnv(
-        hide_context=False,
-        add_gaussian_noise_to_context=True,
-        gaussian_noise_std_percentage=0.1,
-    )
-    # env.render()  # initialize viewer. otherwise weird bug.
-    # env = ll.LunarLander()
-    # env = CustomLunarLanderEnv()
-    for i in range(5):
-        demo_heuristic_lander(env, seed=1, render=True)
-    env.close()
-=======
-        self.env.world.gravity = gravity
->>>>>>> 075327cb
+        self.env.world.gravity = gravity