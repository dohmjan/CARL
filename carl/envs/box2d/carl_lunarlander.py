from typing import Any, Dict, List, Optional, Tuple, Union, TypeVar

import Box2D
import numpy as np
from gym import spaces
from gym import Wrapper

from gym.envs.box2d import lunar_lander
from gym.envs.box2d.lunar_lander import heuristic
from gym.utils import EzPickle, seeding

from carl.envs.carl_env import CARLEnv
from carl.utils.trial_logger import TrialLogger
from carl.context.selection import AbstractSelector

ObsType = TypeVar("ObsType")
ActType = TypeVar("ActType")

# import pyglet
# pyglet.options["shadow_window"] = False

from carl.context_encoders import ContextEncoder

# TODO debug/test this environment by looking at rendering!

DEFAULT_CONTEXT = {
    "FPS": 50,
    "SCALE": 30.0,  # affects how fast-paced the game is, forces should be adjusted as well
    # Engine powers
    "MAIN_ENGINE_POWER": 13.0,
    "SIDE_ENGINE_POWER": 0.6,
    # random force on lunar lander body on reset
    "INITIAL_RANDOM": 1000.0,  # Set 1500 to make game harder
    "GRAVITY_X": 0,
    "GRAVITY_Y": -10,
    # lunar lander body specification
    "LEG_AWAY": 20,
    "LEG_DOWN": 18,
    "LEG_W": 2,
    "LEG_H": 8,
    "LEG_SPRING_TORQUE": 40,
    "SIDE_ENGINE_HEIGHT": 14.0,
    "SIDE_ENGINE_AWAY": 12.0,
    # Size of world
    "VIEWPORT_W": 600,
    "VIEWPORT_H": 400,
}

CONTEXT_BOUNDS = {
    "FPS": (1, 500, float),
    "SCALE": (
        1,
        100,
        float,
    ),  # affects how fast-paced the game is, forces should be adjusted as well
    "MAIN_ENGINE_POWER": (0, 50, float),
    "SIDE_ENGINE_POWER": (0, 50, float),
    # random force on lunar lander body on reset
    "INITIAL_RANDOM": (0, 2000, float),  # Set 1500 to make game harder
    "GRAVITY_X": (-20, 20, float),  # unit: m/s²
    "GRAVITY_Y": (
        -20,
        -0.01,
        float,
    ),  # the y-component of gravity must be smaller than 0 because otherwise the
    # lunarlander leaves the frame by going up
    # lunar lander body specification
    "LEG_AWAY": (0, 50, float),
    "LEG_DOWN": (0, 50, float),
    "LEG_W": (1, 10, float),
    "LEG_H": (1, 20, float),
    "LEG_SPRING_TORQUE": (0, 100, float),
    "SIDE_ENGINE_HEIGHT": (1, 20, float),
    "SIDE_ENGINE_AWAY": (1, 20, float),
    # Size of world
    "VIEWPORT_W": (400, 1000, int),
    "VIEWPORT_H": (200, 800, int),
}


class LunarLanderEnv(Wrapper):
    def __init__(
            self,
            env: Optional[lunar_lander.LunarLander] = None,
            high_gameover_penalty: bool = False,
    ):
        if env is None:
            env = lunar_lander.LunarLander()
        super().__init__(env=env)

        self.high_gameover_penalty = high_gameover_penalty
        self.active_seed = None

    def step(self, action: ActType) -> Tuple[ObsType, float, bool, dict]:
        state, reward, done, info = self.env.step(action)
        if self.env.game_over and self.high_gameover_penalty:
            reward = -10000
        return state, reward, done, info

    def seed(self, seed=None):
        seed_ = self.env.seed(seed)
        self.active_seed = seed_[0]
        return seed_


class CARLLunarLanderEnv(CARLEnv):
    def __init__(
        self,
        env: Optional[LunarLanderEnv] = None,
        contexts: Dict[Any, Dict[Any, Any]] = {},
        hide_context: bool = True,
        add_gaussian_noise_to_context: bool = False,
        gaussian_noise_std_percentage: float = 0.05,
        logger: Optional[TrialLogger] = None,
        scale_context_features: str = "no",
        default_context: Optional[Dict] = DEFAULT_CONTEXT,
        state_context_features: Optional[List[str]] = None,
        context_mask: Optional[List[str]] = None,
        max_episode_length: int = 1000,
        high_gameover_penalty: bool = False,
        dict_observation_space: bool = False,
        context_selector: Optional[Union[AbstractSelector, type(AbstractSelector)]] = None,
        context_selector_kwargs: Optional[Dict] = None,
        context_encoder: Optional[ContextEncoder] = None,
    ):
        """

        Parameters
        ----------
        env: gym.Env, optional
            Defaults to classic control environment mountain car from gym (MountainCarEnv).
        contexts: List[Dict], optional
            Different contexts / different environment parameter settings.
        instance_mode: str, optional
        """
        if env is None:
            # env = lunar_lander.LunarLander()
            env = LunarLanderEnv(high_gameover_penalty=high_gameover_penalty)
        if not contexts:
            contexts = {0: DEFAULT_CONTEXT}
        super().__init__(
            env=env,
            contexts=contexts,
            hide_context=hide_context,
            add_gaussian_noise_to_context=add_gaussian_noise_to_context,
            gaussian_noise_std_percentage=gaussian_noise_std_percentage,
            logger=logger,
            scale_context_features=scale_context_features,
            default_context=default_context,
            state_context_features=state_context_features,
            max_episode_length=max_episode_length,
            dict_observation_space=dict_observation_space,
            context_selector=context_selector,
            context_selector_kwargs=context_selector_kwargs,
<<<<<<< HEAD
            context_encoder=context_encoder,
=======
            context_mask=context_mask,
>>>>>>> eada47e8
        )
        self.whitelist_gaussian_noise = list(
            DEFAULT_CONTEXT.keys()
        )  # allow to augment all values

    def _update_context(self) -> None:
        lunar_lander.FPS = self.context["FPS"]
        lunar_lander.SCALE = self.context["SCALE"]
        lunar_lander.MAIN_ENGINE_POWER = self.context["MAIN_ENGINE_POWER"]
        lunar_lander.SIDE_ENGINE_POWER = self.context["SIDE_ENGINE_POWER"]

        lunar_lander.INITIAL_RANDOM = self.context["INITIAL_RANDOM"]

        lunar_lander.LEG_AWAY = self.context["LEG_AWAY"]
        lunar_lander.LEG_DOWN = self.context["LEG_DOWN"]
        lunar_lander.LEG_W = self.context["LEG_W"]
        lunar_lander.LEG_H = self.context["LEG_H"]
        lunar_lander.LEG_SPRING_TORQUE = self.context["LEG_SPRING_TORQUE"]
        lunar_lander.SIDE_ENGINE_HEIGHT = self.context["SIDE_ENGINE_HEIGHT"]
        lunar_lander.SIDE_ENGINE_AWAY = self.context["SIDE_ENGINE_AWAY"]

        lunar_lander.VIEWPORT_W = self.context["VIEWPORT_W"]
        lunar_lander.VIEWPORT_H = self.context["VIEWPORT_H"]

        gravity_x = self.context["GRAVITY_X"]
        gravity_y = self.context["GRAVITY_Y"]

        gravity = (gravity_x, gravity_y)
        self.env.world.gravity = gravity


def demo_heuristic_lander(
    env: Union[CARLLunarLanderEnv, lunar_lander.LunarLander, lunar_lander.LunarLanderContinuous],
    seed: Optional[int] = None,
    render: bool = False,
) -> float:
    """
    Copied from LunarLander
    """
    env.seed(seed)
    total_reward = 0
    steps = 0
    env.render()
    s = env.reset()
    while True:
        a = heuristic(env, s)
        s, r, done, info = env.step(a)
        total_reward += r

        if render:
            still_open = env.render()
            if not still_open:
                break

        if done:  # or steps % 20 == 0:
            # print("observations:", " ".join(["{:+0.2f}".format(x) for x in s]))
            print("step {} total_reward {:+0.2f}".format(steps, total_reward))
        steps += 1
        if done:
            break
    return total_reward


if __name__ == "__main__":
    env = CARLLunarLanderEnv(
        hide_context=False,
        add_gaussian_noise_to_context=True,
        gaussian_noise_std_percentage=0.1,
    )
    # env.render()  # initialize viewer. otherwise weird bug.
    # env = ll.LunarLander()
    # env = CustomLunarLanderEnv()
    for i in range(5):
        demo_heuristic_lander(env, seed=1, render=True)
    env.close()<|MERGE_RESOLUTION|>--- conflicted
+++ resolved
@@ -152,11 +152,9 @@
             dict_observation_space=dict_observation_space,
             context_selector=context_selector,
             context_selector_kwargs=context_selector_kwargs,
-<<<<<<< HEAD
             context_encoder=context_encoder,
-=======
+            context_selector_kwargs=context_selector_kwargs,
             context_mask=context_mask,
->>>>>>> eada47e8
         )
         self.whitelist_gaussian_noise = list(
             DEFAULT_CONTEXT.keys()
