--- conflicted
+++ resolved
@@ -1,21 +1,6 @@
 from typing import List
 
 import Box2D
-<<<<<<< HEAD
-from Box2D.b2 import (
-    edgeShape,
-    circleShape,
-    fixtureDef,
-    polygonShape,
-    revoluteJointDef,
-    contactListener,
-    shape,
-    prismaticJointDef,
-    ropeJointDef,
-    fixtureDef,
-    distanceJointDef,
-)
-=======
 import numpy as np
 from Box2D.b2 import circleShape  # noqa: F401
 from Box2D.b2 import contactListener  # noqa: F401
@@ -27,7 +12,6 @@
 from Box2D.b2 import revoluteJointDef  # noqa: F401
 from Box2D.b2 import ropeJointDef  # noqa: F401
 from Box2D.b2 import shape  # noqa: F401; noqa: F401
->>>>>>> 6e8e9d12
 from gym.envs.box2d.car_dynamics import Car
 
 __author__ = "André Biedenkapp"
