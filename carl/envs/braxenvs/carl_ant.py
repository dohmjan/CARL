from typing import Any, Dict, List, Optional, Union

import numpy as np
import jax.numpy as jnp
from brax.envs.ant import Ant
from brax.envs import create
from carl.envs.braxenvs.brax_wrappers import GymWrapper, VectorGymWrapper

from carl.context.selection import AbstractSelector
from carl.envs.carl_env import CARLEnv
from carl.envs.carl_brax_env import CARLBraxEnv
from carl.utils.trial_logger import TrialLogger
from carl.utils.types import Context, Contexts

DEFAULT_CONTEXT = {
    "stiffness_factor": 1,
    "gravity": -9.81,
    "friction": 1,
    "damping_factor": 1,
    "actuator_strength_factor": 1,
    "torso_mass": 10,
    "dt": 0.01
}

CONTEXT_BOUNDS = {
    "stiffness_factor": (0, np.inf, float),
    "gravity": (-np.inf, -0.1, float),
    "friction": (-np.inf, np.inf, float),
    "damping_factor": (-np.inf, np.inf, float),
    "actuator_strength_factor": (1, np.inf, float),
    "torso_mass": (0.1, np.inf, float),
    "dt": (0.0001, 0.03, float),
}



class CARLAnt(CARLEnv):
    def __init__(
        self,
<<<<<<< HEAD
        env: Ant = Ant(_SYSTEM_CONFIG_SPRING, legacy_spring=True),  #AutoResetWrapper(EpisodeWrapper(Ant(legacy_spring=True), episode_length=1000, action_repeat=1)),
=======
        env=None,
>>>>>>> fd1135bc
        n_envs: int = 1,
        contexts: Contexts = {},
        hide_context: bool = False,
        add_gaussian_noise_to_context: bool = False,
        gaussian_noise_std_percentage: float = 0.01,
        logger: Optional[TrialLogger] = None,
        scale_context_features: str = "no",
        default_context: Optional[Context] = DEFAULT_CONTEXT,
        state_context_features: Optional[List[str]] = None,
        context_mask: Optional[List[str]] = None,
        dict_observation_space: bool = False,
        context_selector: Optional[
            Union[AbstractSelector, type[AbstractSelector]]
        ] = None,
        context_selector_kwargs: Optional[Dict] = None,
        max_episode_length = 1000,
    ):
        if env is None:
            env = create("ant", batch_size=n_envs)
            
        self.n_envs=n_envs
        if n_envs == 1:
            env = GymWrapper(env)
        else:
            env = VectorGymWrapper(env, n_envs)

        if not contexts:
            contexts = {0: DEFAULT_CONTEXT}
        super().__init__(
            env=env,
            n_envs=n_envs,
            contexts=contexts,
            hide_context=hide_context,
            add_gaussian_noise_to_context=add_gaussian_noise_to_context,
            gaussian_noise_std_percentage=gaussian_noise_std_percentage,
            logger=logger,
            scale_context_features=scale_context_features,
            default_context=default_context,
            state_context_features=state_context_features,
            dict_observation_space=dict_observation_space,
            context_selector=context_selector,
            context_selector_kwargs=context_selector_kwargs,
            context_mask=context_mask,
            max_episode_length=max_episode_length,
        )
        self.whitelist_gaussian_noise = list(
            DEFAULT_CONTEXT.keys()
        )  # allow to augment all values

    def _update_context(self) -> None:
        self.env: Ant
        config = {}
        config["gravity"] = jnp.array([0, 0, self.context["gravity"]])
        config["dt"] = jnp.array(self.context["dt"])
        new_mass = self.env._env.sys.link.inertia.mass.at[0].set(self.context["torso_mass"])
        # TODO: do we want to implement this?
        #new_com = self.env.sys.link.inertia.transform
        #new_inertia = self.env.sys.link.inertia.i
        inertia = self.env._env.sys.link.inertia.replace(mass=new_mass)
        config["link"] = self.env._env.sys.link.replace(inertia=inertia)
        new_stiffness = self.context["stiffness_factor"]*self.env._env.sys.dof.stiffness
        new_damping = self.context["damping_factor"]*self.env._env.sys.dof.damping
        config["dof"] = self.env._env.sys.dof.replace(stiffness=new_stiffness, damping=new_damping)
        new_gear = self.context["actuator_strength_factor"]*self.env._env.sys.actuator.gear
        config["actuator"] = self.env._env.sys.actuator.replace(gear=new_gear)
        geoms = self.env._env.sys.geoms
        geoms[0] = geoms[0].replace(friction=jnp.array([self.context["friction"]]))
        config["geoms"] = geoms
        self.env._env.sys = self.env._env.sys.replace(**config)

    def __getattr__(self, name: str) -> Any:
        if name in ["sys", "__getstate__"]:
            return getattr(self.env._environment, name)
        else:
            return getattr(self, name)


# NOTE: this is not up to date!
class CARLBraxAnt(CARLBraxEnv):
    def __init__(
        self,
        env: Ant = Ant(),
        contexts: Contexts = {},
        state_context_features: list[str] | None = None,
        dict_observation: bool = False,
        context_selector: AbstractSelector | type[AbstractSelector] | None = None,
        context_selector_kwargs: dict = None,
    ):
        super().__init__(
            env=env,
            contexts=contexts,
            state_context_features=state_context_features,
            dict_observation=dict_observation,
            context_selector=context_selector,
            context_selector_kwargs=context_selector_kwargs
        )

        #self.base_config = MessageToDict(
        #    text_format.Parse(_SYSTEM_CONFIG_SPRING, brax.Config())
        #)

    def _update_context(self) -> None:
        #self.env: Ant
        config = {}#copy.deepcopy(self.base_config)
        config["gravity"] = jnp.array([0, 0, self.context["gravity"]])
        #config["friction"] = self.context["friction"]
        config["dt"] = self.context["dt"]
        #for j in range(len(config["joints"])):
        #    config["joints"][j]["angularDamping"] = self.context[
        #        "joint_angular_damping"
        #    ]
        #    config["joints"][j]["stiffness"] = self.context["joint_stiffness"]
        #for a in range(len(config["actuators"])):
        #    config["actuators"][a]["strength"] = self.context["actuator_strength"]
        #config["bodies"][0]["mass"] = self.context["torso_mass"]
        # This converts the dict to a JSON String, then parses it into an empty brax config
        #self.env.sys = brax.System(
        #    json_format.Parse(json.dumps(config), brax.Config())
        #)
        self.env.sys = self.env.sys.replace(**config)<|MERGE_RESOLUTION|>--- conflicted
+++ resolved
@@ -37,11 +37,7 @@
 class CARLAnt(CARLEnv):
     def __init__(
         self,
-<<<<<<< HEAD
-        env: Ant = Ant(_SYSTEM_CONFIG_SPRING, legacy_spring=True),  #AutoResetWrapper(EpisodeWrapper(Ant(legacy_spring=True), episode_length=1000, action_repeat=1)),
-=======
         env=None,
->>>>>>> fd1135bc
         n_envs: int = 1,
         contexts: Contexts = {},
         hide_context: bool = False,
