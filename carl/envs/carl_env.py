from __future__ import annotations

import abc
from typing import Any, SupportsFloat, TypeVar

import inspect

import gymnasium
from gymnasium import Wrapper, spaces
from gymnasium.core import Env

from carl.context.context_space import ContextFeature, ContextSpace
from carl.context.selection import AbstractSelector, RoundRobinSelector
from carl.utils.types import Context, Contexts

ObsType = TypeVar("ObsType")


class CARLEnv(Wrapper, abc.ABC):
    def __init__(
        self,
        env: Env,
        contexts: Contexts | None = None,
        obs_context_features: list[str] | None = None,
        obs_context_as_dict: bool = True,
        context_selector: AbstractSelector | type[AbstractSelector] | None = None,
        context_selector_kwargs: dict | None = None,
        **kwargs,
    ):
        """Base CARL wrapper.

        Good to know:

        - The observation always is a dictionary of {"state": ..., "context": ...}. Use
            an observation flattening wrapper if you need a different format.
        - After each env reset, a new context is selected by the context selector.
        - The context set is always filled with defaults if missing.

        Parameters
        ----------
        env : Env
            Environment adhering to gymnasium API.
        contexts : Contexts, optional
            The context set, by default None.
        obs_context_features : list[str], optional
            The context features which should be added to the state, by default None. If None,
            add all available context features.
        obs_context_as_dict : bool, optional
            Whether to pass the context as a vector or a dict in the observations.
            The default is True.
        context_selector : AbstractSelector | type[AbstractSelector] | None
            The context selector selecting a new context after each env reset, by default None.
            If None, use a round robin selector. Can be an object or class. For the latter,
            you can pass kwargs.
        context_selector_kwargs : dict, optional
            Keyword arguments for the context selector if it is passed as a class.


        Attributes
        ----------
        base_observation_space: gymnasium.spaces.Space
            The observation space from the wrapped environment.
        obs_context_as_dict: bool, optional
            Whether to pass the context as a vector or a dict in the observations.
            The default is True.
        observation_space: gymnasium.spaces.Dict
            The observation space of the CARL environment which is a dictionary of
            "state" and "context".
        contexts: Contexts
            The context set.
        context_selector: ContextSelector.
            The context selector selecting a new context after each env reset.

        """
        super().__init__(env)

        self.base_observation_space: gymnasium.spaces.Space = env.observation_space
        self.obs_context_as_dict = obs_context_as_dict

        if contexts is None:
            contexts = {
                0: self.get_default_context()
            }  # was self.get_default_context(self) before
        self.contexts = contexts
        self.context: Context | None = None  # Set by `_progress_instance`
        if obs_context_features is None:
            obs_context_features = list(list(self.contexts.values())[0].keys())
        self.obs_context_features = obs_context_features

        # Context Selector
        self.context_selector: type[AbstractSelector]
        if context_selector is None:
            self.context_selector = RoundRobinSelector(contexts=contexts)  # type: ignore [assignment]
        elif isinstance(context_selector, AbstractSelector):
            self.context_selector = context_selector  # type: ignore [assignment]
        elif inspect.isclass(context_selector) and issubclass(
            context_selector, AbstractSelector
        ):
            if context_selector_kwargs is None:
                context_selector_kwargs = {}
            _context_selector_kwargs = {"contexts": contexts}
            context_selector_kwargs.update(_context_selector_kwargs)
            self.context_selector = context_selector(**context_selector_kwargs)  # type: ignore [assignment]
        else:
            raise ValueError(
                f"Context selector must be None or an AbstractSelector class or instance. "
                f"Got type {type(context_selector)}."
            )

        self.observation_space: gymnasium.spaces.Dict = self.get_observation_space(
            obs_context_feature_names=self.obs_context_features
        )

    @property
    def contexts(self) -> Contexts:
        return self._contexts

    @property
    def context_id(self):
        return self.context_selector.context_id

    @contexts.setter
    def contexts(self, contexts: Contexts) -> None:
        """Set `contexts` property

<<<<<<< HEAD
    def reset(self, info=False, **kwargs: Dict) -> Union[ObsType, tuple[ObsType, dict]]:  # type: ignore [override]
        """
        Reset environment.
=======
        For each context maybe fill with default context values.
        This is only necessary whenever we update the contexts,
        so here is the right place.
>>>>>>> cfa6be5c

        Parameters
        ----------
        contexts : Contexts
            Contexts to set
        """
        context_space = self.get_context_space()
        contexts = {k: context_space.insert_defaults(v) for k, v in contexts.items()}
        self._contexts = contexts

<<<<<<< HEAD
        Returns
        -------
        state
            State of environment after reset.
        info_dict : dict
            Return also if info=True.
=======
    @context_id.setter
    def context_id(self, new_id) -> None:
        """Set `context_id` property
>>>>>>> cfa6be5c

        This will switch the context ID of the context selector.
        Realistically you'll want to only use this if your selector does not automaticall progress the instances.

        Parameters
        ----------
        new_id :
            ID to set the context to
        """
        assert (
            new_id in self.context_selector.context_ids
        ), "Unknown ID, this context does not exist in the context set."
        self.context_selector.context_id = new_id
        self.context_selector.context = self.context_selector.contexts[new_id]
        self.context = self.context_selector.context
        self._update_context()
<<<<<<< HEAD
        self._log_context()
        return_info = kwargs.get("return_info", False)
        _ret = self.env.reset(**kwargs)  # type: ignore [arg-type]
        info_dict = dict()
        if return_info:
            state, info_dict = _ret
        else:
            state = _ret
        state = self.build_context_adaptive_state(state=state)
        ret = state
        if info:
            info_dict["context"] = self.context
            ret = state, info_dict
        return ret

    def build_context_adaptive_state(
        self, state: List[float], context_feature_values: Optional[Vector] = None
    ) -> Union[Vector, Dict]:
        tnp: ModuleType = np
        if brax_spec is not None:
            if type(state) == jaxlib.xla_extension.DeviceArray:
                tnp = jnp
        if not self.hide_context:
            if context_feature_values is None:
                # use current context
                context_values = tnp.array(list(self.context.values()))
            else:
                # use potentially modified context
                context_values = context_feature_values
            # Append context to state
            if self.state_context_features is not None:
                # if self.state_context_features is an empty list, the context values will also be empty and we
                # get the correct state
                context_keys = list(self.context.keys())
                context_values = tnp.array(
                    [
                        context_values[context_keys.index(k)]
                        for k in self.state_context_features
                    ]
                )

            if self.dict_observation_space:
                state: Dict = dict(state=state, context=context_values)  # type: ignore [no-redef]
            elif self.vectorized:
                state = tnp.array([np.concatenate((s, context_values)) for s in state])
            else:
                state = tnp.concatenate((state, context_values))
        return state

    def step(self, action: Any) -> Tuple[Any, Any, bool, Dict]:
        """
        Step the environment.

        1. Step
        2. Add (potentially scaled) context features to state if hide_context = False.
=======
>>>>>>> cfa6be5c

    def get_observation_space(
        self, obs_context_feature_names: list[str] | None = None
    ) -> gymnasium.spaces.Dict:
        """Get the observation space for the context.

        Parameters
        ----------
        obs_context_feature_names : list[str] | None, optional
            Name of the context features to be included in the observation, by default None.
            If it is None, we add all context features.

        Returns
        -------
        gymnasium.spaces.Dict
            Gymnasium observation space which contains the observation space of the
            underlying environment ("state") and for the context ("context").
        """
<<<<<<< HEAD
        # Step the environment
        state, reward, done, info = self.env.step(action)
        info["context"] = self.context

        if not self.hide_context:
            # Scale context features
            context_feature_values = np.array(list(self.context.values()))
            if self.scale_context_features == "by_default":
                context_feature_values /= self.context_feature_scale_factors
            elif self.scale_context_features == "by_mean":
                context_feature_values /= self.context_feature_scale_factors
            elif self.scale_context_features == "no":
                pass
            else:
                raise ValueError(
                    f"{self.scale_context_features} not in {self.available_scale_methods}."
                )

            # Add context features to state
            state = self.build_context_adaptive_state(
                state=state, context_feature_values=context_feature_values
            )
=======
        context_space = self.get_context_space()
        obs_space_context = context_space.to_gymnasium_space(
            context_feature_names=obs_context_feature_names,
            as_dict=self.obs_context_as_dict,
        )
>>>>>>> cfa6be5c

        obs_space = spaces.Dict(
            {
                "obs": self.base_observation_space,
                "context": obs_space_context,
            }
        )
        return obs_space

    @staticmethod
    @abc.abstractmethod
    def get_context_features() -> dict[str, ContextFeature]:
        """Get the context features

        Defined per environment.

        Returns
        -------
        dict[str, ContextFeature]
            Context feature definitions
        """
        ...

    @classmethod
    def get_context_space(cls) -> ContextSpace:
        """Get context space

        Returns
        -------
        ContextSpace
            Context space with utility methods holding
            information about defaults, types, bounds, etc.
        """
        return ContextSpace(cls.get_context_features())

    @classmethod
    def get_default_context(cls) -> Context:
        """Get the default context

        Returns
        -------
        Context
            Default context.
        """
        default_context = cls.get_context_space().get_default_context()
        return default_context

    def _progress_instance(self) -> None:
        """
        Progress instance.

        In this case instance is a specific context.
        1. Select instance with the instance_mode. If the instance_mode is random, randomly select
        the next instance from the set of contexts. If instance_mode is rr or roundrobin, select
        the next instance.

        Returns
        -------
        None

        """
        context = self.context_selector.select()  # type: ignore [call-arg]
        self.context = context

    def reset(
        self, *, seed: int | None = None, options: dict[str, Any] | None = None
    ) -> tuple[Any, dict[str, Any]]:
        """Reset the environment.

        First, we progress the instance, i.e. select a new context with the context
        selector. Then we update the context in the wrapped environment.
        Finally, we reset the underlying environment and add context information
        to the observation.

        Parameters
        ----------
        seed : int | None, optional
            Seed, by default None
        options : dict[str, Any] | None, optional
            Options, by default None

        Returns
        -------
        tuple[Any, dict[str, Any]]
            Observation, info.
        """
        last_context_id = self.context_id
        self._progress_instance()
        if self.context_id != last_context_id:
            self._update_context()
        state, info = super().reset(seed=seed, options=options)
        state = self._add_context_to_state(state)
        info["context_id"] = self.context_id
        return state, info

    def _add_context_to_state(self, state: Any) -> dict[str, Any]:
        """Add context observation to the state

        The state is the observation from the underlying environment
        and we add the context information to it. We return a dictionary
        of the state and context, and the context is maybe represented
        as a dictionary itself (controlled via `self.obs_context_as_dict`).

        Parameters
        ----------
        state : Any
            State from the environment

        Returns
        -------
        dict[str, Any]
            State context observation dict
        """

        if not self.obs_context_as_dict:
            context = [self.context[k] for k in self.obs_context_features]
        else:
<<<<<<< HEAD
            if env_lower_bounds is None and env_upper_bounds is None:
                if len(obs_shape)==2:
                    obs_dim = obs_shape[1]
                else:
                    obs_dim = obs_shape[0]
                env_lower_bounds = -np.inf * np.ones(obs_dim)
                env_upper_bounds = np.inf * np.ones(obs_dim)

            if self.hide_context or (
                self.state_context_features is not None
                and len(self.state_context_features) == 0
            ):
                self.env.observation_space = spaces.Box(
                    np.array(env_lower_bounds),
                    np.array(env_upper_bounds),
                    dtype=np.float32,
                )
            else:
                context_keys = list(self.context.keys())
                if context_bounds is None:
                    context_dim = len(list(self.context.keys()))
                    context_lower_bounds = -np.inf * np.ones(context_dim)
                    context_upper_bounds = np.inf * np.ones(context_dim)
                else:
                    context_lower_bounds, context_upper_bounds = get_context_bounds(
                        context_keys, context_bounds  # type: ignore [arg-type]
                    )
                if self.state_context_features is not None:
                    ids = np.array(
                        [context_keys.index(k) for k in self.state_context_features]
                    )
                    context_lower_bounds = context_lower_bounds[ids]
                    context_upper_bounds = context_upper_bounds[ids]
                if self.dict_observation_space:
                    self.env.observation_space = spaces.Dict(
                        {
                            "state": spaces.Box(
                                low=np.array(env_lower_bounds),
                                high=np.array(env_upper_bounds),
                                dtype=np.float32,
                            ),
                            "context": spaces.Box(
                                low=np.array(context_lower_bounds),
                                high=np.array(context_upper_bounds),
                                dtype=np.float32,
                            ),
                        }
                    )
                else:
                    low: Vector = np.concatenate(
                        (np.array(env_lower_bounds), np.array(context_lower_bounds))
                    )
                    high: Vector = np.concatenate(
                        (np.array(env_upper_bounds), np.array(context_upper_bounds))
                    )
                    if len(obs_shape) == 2:
                        low = np.vstack([[low] for _ in range(obs_shape[0])])
                        high = np.vstack([[high] for _ in range(obs_shape[0])])
                    self.env.observation_space = spaces.Box(
                        low=np.array(low), high=np.array(high), dtype=np.float32
                    )

            self.observation_space = (
                self.env.observation_space
            )  # make sure it is the same object
=======
            context = {
                k: v for k, v in self.context.items() if k in self.obs_context_features
            }
        state_context_dict = {
            "obs": state,
            "context": context,
        }
        return state_context_dict
>>>>>>> cfa6be5c

    @abc.abstractmethod
    def _update_context(self) -> None:
        """
        Update the context feature values of the environment.

        `self._progress_instance` must be called at least once to se(lec)t a valid context.

        Returns
        -------
        None

        """
        ...

    def step(
        self, action: Any
    ) -> tuple[Any, SupportsFloat, bool, bool, dict[str, Any]]:
        """Step the environment.

        The context is added to the observation returned by the
        wrapped environment.

        Parameters
        ----------
        action : Any
            Action

        Returns
        -------
        tuple[Any, SupportsFloat, bool, bool, dict[str, Any]]
            Observation, rewar, terminated, truncated, info.
        """
        state, reward, terminated, truncated, info = super().step(action)
        state = self._add_context_to_state(state)
        info["context_id"] = self.context_id
        return state, reward, terminated, truncated, info<|MERGE_RESOLUTION|>--- conflicted
+++ resolved
@@ -123,15 +123,9 @@
     def contexts(self, contexts: Contexts) -> None:
         """Set `contexts` property
 
-<<<<<<< HEAD
-    def reset(self, info=False, **kwargs: Dict) -> Union[ObsType, tuple[ObsType, dict]]:  # type: ignore [override]
-        """
-        Reset environment.
-=======
         For each context maybe fill with default context values.
         This is only necessary whenever we update the contexts,
         so here is the right place.
->>>>>>> cfa6be5c
 
         Parameters
         ----------
@@ -142,18 +136,9 @@
         contexts = {k: context_space.insert_defaults(v) for k, v in contexts.items()}
         self._contexts = contexts
 
-<<<<<<< HEAD
-        Returns
-        -------
-        state
-            State of environment after reset.
-        info_dict : dict
-            Return also if info=True.
-=======
     @context_id.setter
     def context_id(self, new_id) -> None:
         """Set `context_id` property
->>>>>>> cfa6be5c
 
         This will switch the context ID of the context selector.
         Realistically you'll want to only use this if your selector does not automaticall progress the instances.
@@ -170,64 +155,6 @@
         self.context_selector.context = self.context_selector.contexts[new_id]
         self.context = self.context_selector.context
         self._update_context()
-<<<<<<< HEAD
-        self._log_context()
-        return_info = kwargs.get("return_info", False)
-        _ret = self.env.reset(**kwargs)  # type: ignore [arg-type]
-        info_dict = dict()
-        if return_info:
-            state, info_dict = _ret
-        else:
-            state = _ret
-        state = self.build_context_adaptive_state(state=state)
-        ret = state
-        if info:
-            info_dict["context"] = self.context
-            ret = state, info_dict
-        return ret
-
-    def build_context_adaptive_state(
-        self, state: List[float], context_feature_values: Optional[Vector] = None
-    ) -> Union[Vector, Dict]:
-        tnp: ModuleType = np
-        if brax_spec is not None:
-            if type(state) == jaxlib.xla_extension.DeviceArray:
-                tnp = jnp
-        if not self.hide_context:
-            if context_feature_values is None:
-                # use current context
-                context_values = tnp.array(list(self.context.values()))
-            else:
-                # use potentially modified context
-                context_values = context_feature_values
-            # Append context to state
-            if self.state_context_features is not None:
-                # if self.state_context_features is an empty list, the context values will also be empty and we
-                # get the correct state
-                context_keys = list(self.context.keys())
-                context_values = tnp.array(
-                    [
-                        context_values[context_keys.index(k)]
-                        for k in self.state_context_features
-                    ]
-                )
-
-            if self.dict_observation_space:
-                state: Dict = dict(state=state, context=context_values)  # type: ignore [no-redef]
-            elif self.vectorized:
-                state = tnp.array([np.concatenate((s, context_values)) for s in state])
-            else:
-                state = tnp.concatenate((state, context_values))
-        return state
-
-    def step(self, action: Any) -> Tuple[Any, Any, bool, Dict]:
-        """
-        Step the environment.
-
-        1. Step
-        2. Add (potentially scaled) context features to state if hide_context = False.
-=======
->>>>>>> cfa6be5c
 
     def get_observation_space(
         self, obs_context_feature_names: list[str] | None = None
@@ -246,36 +173,11 @@
             Gymnasium observation space which contains the observation space of the
             underlying environment ("state") and for the context ("context").
         """
-<<<<<<< HEAD
-        # Step the environment
-        state, reward, done, info = self.env.step(action)
-        info["context"] = self.context
-
-        if not self.hide_context:
-            # Scale context features
-            context_feature_values = np.array(list(self.context.values()))
-            if self.scale_context_features == "by_default":
-                context_feature_values /= self.context_feature_scale_factors
-            elif self.scale_context_features == "by_mean":
-                context_feature_values /= self.context_feature_scale_factors
-            elif self.scale_context_features == "no":
-                pass
-            else:
-                raise ValueError(
-                    f"{self.scale_context_features} not in {self.available_scale_methods}."
-                )
-
-            # Add context features to state
-            state = self.build_context_adaptive_state(
-                state=state, context_feature_values=context_feature_values
-            )
-=======
         context_space = self.get_context_space()
         obs_space_context = context_space.to_gymnasium_space(
             context_feature_names=obs_context_feature_names,
             as_dict=self.obs_context_as_dict,
         )
->>>>>>> cfa6be5c
 
         obs_space = spaces.Dict(
             {
@@ -393,73 +295,6 @@
         if not self.obs_context_as_dict:
             context = [self.context[k] for k in self.obs_context_features]
         else:
-<<<<<<< HEAD
-            if env_lower_bounds is None and env_upper_bounds is None:
-                if len(obs_shape)==2:
-                    obs_dim = obs_shape[1]
-                else:
-                    obs_dim = obs_shape[0]
-                env_lower_bounds = -np.inf * np.ones(obs_dim)
-                env_upper_bounds = np.inf * np.ones(obs_dim)
-
-            if self.hide_context or (
-                self.state_context_features is not None
-                and len(self.state_context_features) == 0
-            ):
-                self.env.observation_space = spaces.Box(
-                    np.array(env_lower_bounds),
-                    np.array(env_upper_bounds),
-                    dtype=np.float32,
-                )
-            else:
-                context_keys = list(self.context.keys())
-                if context_bounds is None:
-                    context_dim = len(list(self.context.keys()))
-                    context_lower_bounds = -np.inf * np.ones(context_dim)
-                    context_upper_bounds = np.inf * np.ones(context_dim)
-                else:
-                    context_lower_bounds, context_upper_bounds = get_context_bounds(
-                        context_keys, context_bounds  # type: ignore [arg-type]
-                    )
-                if self.state_context_features is not None:
-                    ids = np.array(
-                        [context_keys.index(k) for k in self.state_context_features]
-                    )
-                    context_lower_bounds = context_lower_bounds[ids]
-                    context_upper_bounds = context_upper_bounds[ids]
-                if self.dict_observation_space:
-                    self.env.observation_space = spaces.Dict(
-                        {
-                            "state": spaces.Box(
-                                low=np.array(env_lower_bounds),
-                                high=np.array(env_upper_bounds),
-                                dtype=np.float32,
-                            ),
-                            "context": spaces.Box(
-                                low=np.array(context_lower_bounds),
-                                high=np.array(context_upper_bounds),
-                                dtype=np.float32,
-                            ),
-                        }
-                    )
-                else:
-                    low: Vector = np.concatenate(
-                        (np.array(env_lower_bounds), np.array(context_lower_bounds))
-                    )
-                    high: Vector = np.concatenate(
-                        (np.array(env_upper_bounds), np.array(context_upper_bounds))
-                    )
-                    if len(obs_shape) == 2:
-                        low = np.vstack([[low] for _ in range(obs_shape[0])])
-                        high = np.vstack([[high] for _ in range(obs_shape[0])])
-                    self.env.observation_space = spaces.Box(
-                        low=np.array(low), high=np.array(high), dtype=np.float32
-                    )
-
-            self.observation_space = (
-                self.env.observation_space
-            )  # make sure it is the same object
-=======
             context = {
                 k: v for k, v in self.context.items() if k in self.obs_context_features
             }
@@ -468,7 +303,6 @@
             "context": context,
         }
         return state_context_dict
->>>>>>> cfa6be5c
 
     @abc.abstractmethod
     def _update_context(self) -> None:
