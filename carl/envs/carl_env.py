from typing import Any, Dict, List, Mapping, Optional, Tuple, Type, Union

import importlib
import inspect
import json
import os
from types import ModuleType

import gym
import numpy as np
from gym import Wrapper, spaces

from carl.context.augmentation import add_gaussian_noise
from carl.context.selection import AbstractSelector, RoundRobinSelector
from carl.context.utils import get_context_bounds
from carl.utils.trial_logger import TrialLogger
from carl.utils.types import Context, Contexts, ObsType, Vector

<<<<<<< HEAD
import importlib

=======
>>>>>>> 075327cb
brax_spec = importlib.util.find_spec("brax")
if brax_spec is not None:
    import jax.numpy as jnp
    import jaxlib

import torch as th


class CARLEnv(Wrapper):
    """
    Meta-environment formulating the original environments as cMDPs.

    Here, a context feature can be anything defining the behavior of the
    environment. An instance is the environment with a specific context.

    Can change the context after each episode.

    If not all keys are present in the provided context(s) the contexts will be filled
    with the default context values in the init of the class.

    Parameters
    ----------
    env: gym.Env
        Environment which context features are made visible / which is turned into a cMDP.
    contexts: Contexts
        Dict of contexts/instances. Key are context id, values are contexts as
        Dict[context feature id, context feature value].
    hide_context: bool = False
        If False, the context will be appended to the original environment's state.
    add_gaussian_noise_to_context: bool = False
        Wether to add Gaussian noise to the context with the relative standard deviation
        'gaussian_noise_std_percentage'.
    gaussian_noise_std_percentage: float = 0.01
        The relative standard deviation for the Gaussian noise. The actual standard deviation
        is calculated by 'gaussian_noise_std_percentage' * context feature value.
    logger: TrialLogger, optional
        Optional TrialLogger which takes care of setting up logging directories and handles
        custom logging.
    max_episode_length: int = 1e6
        Maximum length of episode in (time)steps. Cutoff.
    scale_context_features: str = "no"
        Wether to scale context features. Available modes are 'no', 'by_mean' and 'by_default'.
        'by_mean' scales the context features by their mean over all passed instances and
        'by_default' scales the context features by their default values ('default_context').
    default_context: Context
        The default context of the environment. Used for scaling the context features if applicable. Used for filling
        incomplete contexts.
    state_context_features: Optional[List[str]] = None
        If the context is visible to the agent (hide_context=False), the context features are appended to the state.
        state_context_features specifies which of the context features are appended to the state. The default is
        appending all context features.
    context_mask: Optional[List[str]]
        Name of context features to be ignored when appending context features to the state.
    context_selector: Optional[Union[AbstractSelector, type(AbstractSelector)]]
        Context selector (object of) class, e.g., can be RoundRobinSelector (default) or RandomSelector.
        Should subclass AbstractSelector.
    context_selector_kwargs: Optional[Dict]
        Optional kwargs for context selector class.

    Raises
    ------
    ValueError
        If the choice of instance_mode is not available.
    ValueError
        If the choice of scale_context_features is not available.

    """

    available_scale_methods = ["by_default", "by_mean", "no"]
    available_instance_modes = ["random", "rr", "roundrobin"]

    def __init__(
        self,
        env: gym.Env,
        n_envs: int = 1,
        contexts: Contexts = {},
        hide_context: bool = True,
        add_gaussian_noise_to_context: bool = False,
        gaussian_noise_std_percentage: float = 0.01,
        logger: Optional[TrialLogger] = None,
        max_episode_length: int = int(1e6),
        scale_context_features: str = "no",
        default_context: Optional[Context] = None,
        state_context_features: Optional[List[str]] = None,
        context_mask: Optional[List[str]] = None,
        dict_observation_space: bool = False,
        context_selector: Optional[
<<<<<<< HEAD
            Union[AbstractSelector, type(AbstractSelector)]
=======
            Union[AbstractSelector, Type[AbstractSelector]]
>>>>>>> 075327cb
        ] = None,
        context_selector_kwargs: Optional[Dict] = None,
    ):
        super().__init__(env=env)
        # Gather args
        self._context: Context  # init for property
        self._contexts: Contexts  # init for property
        self.default_context = default_context
        self.contexts = contexts
        self.context_mask = context_mask
        self.hide_context = hide_context
        self.dict_observation_space = dict_observation_space
        self.cutoff = max_episode_length
        self.logger = logger
        self.add_gaussian_noise_to_context = add_gaussian_noise_to_context
        self.gaussian_noise_std_percentage = gaussian_noise_std_percentage
        self.context_selector: Type[AbstractSelector]
        if context_selector is None:
            self.context_selector = RoundRobinSelector(contexts=contexts)  # type: ignore [assignment]
        elif isinstance(context_selector, AbstractSelector):
<<<<<<< HEAD
            self.context_selector = context_selector
=======
            self.context_selector = context_selector  # type: ignore [assignment]
>>>>>>> 075327cb
        elif inspect.isclass(context_selector) and issubclass(
            context_selector, AbstractSelector
        ):
            if context_selector_kwargs is None:
                context_selector_kwargs = {}
            _context_selector_kwargs = {"contexts": contexts}
            context_selector_kwargs.update(_context_selector_kwargs)
            self.context_selector = context_selector(**context_selector_kwargs)  # type: ignore [assignment]
        else:
            raise ValueError(
                f"Context selector must be None or an AbstractSelector class or instance. "
                f"Got type {type(context_selector)}."
            )
<<<<<<< HEAD
=======
        context_keys: Vector
>>>>>>> 075327cb
        if state_context_features is not None:
            if (
                state_context_features == "changing_context_features"
                or state_context_features[0] == "changing_context_features"
            ):
                # if we have only one context the context features do not change during training
                if len(self.contexts) > 1:
                    # detect which context feature changes
                    context_array = np.array(
                        [np.array(list(c.values())) for c in self.contexts.values()]
                    )
                    which_cf_changes = ~np.all(
                        context_array == context_array[0, :], axis=0
                    )
                    context_keys = np.array(
                        list(self.contexts[list(self.contexts.keys())[0]].keys())
                    )
                    state_context_features = context_keys[which_cf_changes]
                    # TODO properly record which are appended to state
                    if logger is not None:
                        fname = os.path.join(logger.logdir, "env_info.json")
                        save_val: Optional[List[str]]
                        if state_context_features is not None:
                            save_val = list(state_context_features)  # please json
                        else:
                            save_val = state_context_features
                        with open(fname, "w") as file:
                            data = {"state_context_features": save_val}
                            json.dump(data, file, indent="\t")
                else:
                    state_context_features = []
        else:
            state_context_features = list(
                self.contexts[list(self.contexts.keys())[0]].keys()
            )
<<<<<<< HEAD
        self.state_context_features: List[str] = state_context_features
=======
        self.state_context_features: List[str] = state_context_features  # type: ignore [assignment]
        # (Mypy thinks that state_context_features is of type Optional[List[str]] which it can't be anymore due to the
        #  if-else clause)

>>>>>>> 075327cb
        # state_context_features contains the names of the context features that should be appended to the state
        # However, if context_mask is set, we want to update state_context_feature_names so that the context features
        # in context_mask are not appended to the state anymore.
        if self.context_mask:
            self.state_context_features = [
                s for s in self.state_context_features if s not in self.context_mask
            ]

        self.step_counter = 0  # type: int # increased in/after step
        self.total_timestep_counter = 0  # type: int
        self.episode_counter = -1  # type: int # increased during reset
        self.whitelist_gaussian_noise = (
            None
        )  # type: Optional[List[str]] # holds names of context features
        # where it is allowed to add gaussian noise

        # Set initial context
        self.context_index = 0  # type: int
        context_keys = list(self.contexts.keys())
        self.context = self.contexts[context_keys[self.context_index]]

        # Scale context features
        if scale_context_features not in self.available_scale_methods:
            raise ValueError(
                f"{scale_context_features} not in {self.available_scale_methods}."
            )
        self.scale_context_features = scale_context_features
        self.context_feature_scale_factors = None
        if self.scale_context_features == "by_mean":
            cfs_vals = np.concatenate(
                [np.array(list(v.values()))[:, None] for v in self.contexts.values()],
                axis=-1,
            )
            self.context_feature_scale_factors = np.mean(cfs_vals, axis=-1)
            self.context_feature_scale_factors[
                self.context_feature_scale_factors == 0
            ] = 1  # otherwise value / scale_factor = nan
        elif self.scale_context_features == "by_default":
            if self.default_context is None:
                raise ValueError(
                    "Please set default_context for scale_context_features='by_default'."
                )
            self.context_feature_scale_factors = np.array(
                list(self.default_context.values())
            )
            self.context_feature_scale_factors[
                self.context_feature_scale_factors == 0
            ] = 1  # otherwise value / scale_factor = nan

        self.vectorized = n_envs > 1
        self.build_observation_space()

    @property
    def context(self) -> Dict:
        return self._context

    @context.setter
    def context(self, context: Context) -> None:
        self._context = self.fill_context_with_default(context=context)

    @property
    def contexts(self) -> Dict[Any, Dict[Any, Any]]:
        return self._contexts

    @contexts.setter
<<<<<<< HEAD
    def contexts(self, contexts: Dict[Any, Dict[Any, Any]]):
=======
    def contexts(self, contexts: Contexts) -> None:
>>>>>>> 075327cb
        self._contexts = {
            k: self.fill_context_with_default(context=v) for k, v in contexts.items()
        }

    def reset(self, **kwargs: Dict) -> Union[ObsType, tuple[ObsType, dict]]:  # type: ignore [override]
        """
        Reset environment.

        Parameters
        ----------
        kwargs: Dict
            Any keyword arguments passed to env.reset().

        Returns
        -------
        state
            State of environment after reset.
        info_dict : dict
            Return also if return_info=True.

        """
        self.episode_counter += 1
        self.step_counter = 0
        self._progress_instance()
        self._update_context()
        self._log_context()
        return_info = kwargs.get("return_info", False)
        _ret = self.env.reset(**kwargs)  # type: ignore [arg-type]
        info_dict = dict()
        if return_info:
            state, info_dict = _ret
        else:
            state = _ret
        state = self.build_context_adaptive_state(state=state)
        ret = state
        if return_info:
            ret = state, info_dict
        return ret

    def build_context_adaptive_state(
<<<<<<< HEAD
        self, state: List[float], context_feature_values: Optional[List[float]] = None
    ) -> List[float]:
        """
        Add context to state if visible

        Parameters
        ----------
        state                   : state of environment
        context_feature_values  : list of context feature values
        Returns
        -------
        State with context or original state
        """
        tnp = np
=======
        self, state: List[float], context_feature_values: Optional[Vector] = None
    ) -> Union[Vector, Dict]:
        tnp: ModuleType = np
>>>>>>> 075327cb
        if brax_spec is not None:
            if type(state) == jaxlib.xla_extension.DeviceArray:
                tnp = jnp
        if not self.hide_context:
            if context_feature_values is None:
                # use current context
                context_values = tnp.array(list(self.context.values()))
            else:
                # use potentially modified context
                context_values = context_feature_values
            # Append context to state
            if self.state_context_features is not None:
                # if self.state_context_features is an empty list, the context values will also be empty and we
                # get the correct state
                context_keys = list(self.context.keys())
                context_values = tnp.array(
                    [
                        context_values[context_keys.index(k)]
                        for k in self.state_context_features
                    ]
                )

            # Pass the context features to the encoder to extract decomposed representation
            if self.context_encoder:
                # Encode context
                context_values = self.encode_contexts(context_values)

            if self.dict_observation_space:
                state: Dict = dict(state=state, context=context_values)  # type: ignore [no-redef]
            elif self.vectorized:
                state = tnp.array([np.concatenate((s, context_values)) for s in state])
            else:
                state = tnp.concatenate((state, context_values))
        return state

    def step(self, action: Any) -> Tuple[Any, Any, bool, Dict]:
        """
        Step the environment.

        1. Step
        2. Add (potentially scaled) context features to state if hide_context = False.

        Emits done if the environment has taken more steps than cutoff (max_episode_length).

        Parameters
        ----------
        action:
            Action to pass to env.step.

        Returns
        -------
        state, reward, done, info: Any, Any, bool, Dict
            Standard signature.

        """
        # Step the environment
        state, reward, done, info = self.env.step(action)

        if not self.hide_context:
            # Scale context features
            context_feature_values = np.array(list(self.context.values()))
            if self.scale_context_features == "by_default":
                context_feature_values /= self.context_feature_scale_factors
            elif self.scale_context_features == "by_mean":
                context_feature_values /= self.context_feature_scale_factors
            elif self.scale_context_features == "no":
                pass
            else:
                raise ValueError(
                    f"{self.scale_context_features} not in {self.available_scale_methods}."
                )

            # Add context features to state
            state = self.build_context_adaptive_state(
                state=state, context_feature_values=context_feature_values
            )

        self.total_timestep_counter += 1
        self.step_counter += 1
        if self.step_counter >= self.cutoff:
            done = True
        return state, reward, done, info

    def __getattr__(self, name: str) -> Any:
        # TODO: does this work with activated noise? I think we need to update it
        # We need this because our CARLEnv has underscore class methods which would
        # throw an error otherwise
        if name in ["_progress_instance", "_update_context", "_log_context"]:
            return getattr(self, name)
        if name.startswith("_"):
            raise AttributeError(
                "attempted to get missing private attribute '{}'".format(name)
            )
        return getattr(self.env, name)

    def fill_context_with_default(self, context: Context) -> Dict:
        """
        Fill the context with the default values if entries are missing

        Parameters
        ----------
        context

        Returns
        -------
        context

        """
        if self.default_context:
            context_def = self.default_context.copy()
            context_def.update(context)
            context = context_def
        return context

    def _progress_instance(self) -> None:
        """
        Progress instance.

        In this case instance is a specific context.
        1. Select instance with the instance_mode. If the instance_mode is random, randomly select
        the next instance from the set of contexts. If instance_mode is rr or roundrobin, select
        the next instance.
        2. If Gaussian noise should be added to whitelisted context features, do so.

        Returns
        -------
        None

        """
        context = self.context_selector.select()  # type: ignore [call-arg]

        if self.add_gaussian_noise_to_context and self.whitelist_gaussian_noise:
            context_augmented = {}
            for key, value in context.items():
                if key in self.whitelist_gaussian_noise:
                    context_augmented[key] = add_gaussian_noise(
                        default_value=value,
                        percentage_std=self.gaussian_noise_std_percentage,
                        random_generator=None,  # self.np_random TODO discuss this
                    )
                else:
                    context_augmented[key] = context[key]
            context = context_augmented
        self.context = context

    def build_observation_space(
        self,
        env_lower_bounds: Optional[Vector] = None,
        env_upper_bounds: Optional[Vector] = None,
        context_bounds: Optional[Mapping[str, Tuple[float, float, type]]] = None,
    ) -> None:
        """
        Build observation space of environment.

        If the hide_context = False, add correct bounds for the context features to the
        observation space.

        Parameters
        ----------
        env_lower_bounds: Optional[Union[List, np.array]], default=None
            Lower bounds for environment observation space. If env_lower_bounds and env_upper_bounds
            both are None, (re-)create bounds (low=-inf, high=inf) with correct dimension.
        env_upper_bounds: Optional[Union[List, np.array]], default=None
            Upper bounds for environment observation space.
        context_bounds: Optional[Dict[str, Tuple[float, float, float]]], default=None
            Lower and upper bounds for context features.
            The bounds are provided as a Dict containing the context feature names/ids as keys and the
            bounds per feature as a tuple (low, high, dtype).
            If None and the context should not be hidden,
            creates default bounds with (low=-inf, high=inf) with correct dimension.

        Raises
        ------
        ValueError:
            If (env.)observation space is not gym.spaces.Box and the context should not be hidden
            (hide_context = False).

        Returns
        -------
        None

        """
        self.observation_space: gym.spaces.Space
        if (
            not self.dict_observation_space
            and not isinstance(self.observation_space, spaces.Box)
            and not self.hide_context
        ):
            raise ValueError(
                "This environment does not yet support non-hidden contexts. Only supports "
                "Box observation spaces."
            )

        obs_space = (
            self.env.observation_space.spaces["state"].low
            if isinstance(self.env.observation_space, spaces.Dict)
            else self.env.observation_space.low  # type: ignore [attr-defined]
        )
        obs_shape = obs_space.shape
        if len(obs_shape) == 3 and self.hide_context:
            # do not touch pixel state
            pass
        else:
            if self.context is None:
                context_keys = list(list(self.contexts.values())[0].keys())
            else:
                context_keys = list(self.context.keys())

            if env_lower_bounds is None and env_upper_bounds is None:
                obs_dim = obs_shape[0]
                env_lower_bounds = -np.inf * np.ones(obs_dim)
                env_upper_bounds = np.inf * np.ones(obs_dim)

            if self.hide_context or (
                self.state_context_features is not None
                and len(self.state_context_features) == 0
            ):
<<<<<<< HEAD
                # TODO get rid of the spaghetti please
                if self.dict_observation_space:
                    context_lower_bounds, context_upper_bounds = get_context_bounds(
                        context_keys, context_bounds
                    )
                    self.env.observation_space = spaces.Dict(
                        {
                            "state": spaces.Box(
                                low=env_lower_bounds,
                                high=env_upper_bounds,
                                dtype=np.float32,
                            ),
                            "context": spaces.Box(
                                low=context_lower_bounds,
                                high=context_upper_bounds,
                                dtype=np.float32,
                            ),
                        }
                    )

                else:
                    self.env.observation_space = spaces.Box(
                        env_lower_bounds,
                        env_upper_bounds,
                        dtype=np.float32,
                    )
=======
                self.env.observation_space = spaces.Box(
                    np.array(env_lower_bounds),
                    np.array(env_upper_bounds),
                    dtype=np.float32,
                )
>>>>>>> 075327cb
            else:
                context_keys = list(self.context.keys())
                if context_bounds is None:
                    context_dim = len(list(self.context.keys()))
                    context_lower_bounds = -np.inf * np.ones(context_dim)
                    context_upper_bounds = np.inf * np.ones(context_dim)
                else:
                    context_lower_bounds, context_upper_bounds = get_context_bounds(
                        context_keys, context_bounds  # type: ignore [arg-type]
                    )
                if self.state_context_features is not None:
                    ids = np.array(
                        [context_keys.index(k) for k in self.state_context_features]
                    )
                    context_lower_bounds = context_lower_bounds[ids]
                    context_upper_bounds = context_upper_bounds[ids]

                if self.dict_observation_space:
                    self.env.observation_space = spaces.Dict(
                        {
                            "state": spaces.Box(
                                low=np.array(env_lower_bounds),
                                high=np.array(env_upper_bounds),
                                dtype=np.float32,
                            ),
                            "context": spaces.Box(
                                low=np.array(context_lower_bounds),
                                high=np.array(context_upper_bounds),
                                dtype=np.float32,
                            ),
                        }
                    )
                else:
                    low: Vector = np.concatenate(
                        (np.array(env_lower_bounds), np.array(context_lower_bounds))
                    )
                    high: Vector = np.concatenate(
                        (np.array(env_upper_bounds), np.array(context_upper_bounds))
                    )
                    self.env.observation_space = spaces.Box(
                        low=np.array(low), high=np.array(high), dtype=np.float32
                    )
            self.observation_space = (
                self.env.observation_space
            )  # make sure it is the same object

    def encode_contexts(
        self,
        context_vals: Optional[Union[List, np.array]],
    ) -> np.array:
        """
        Pass the context values through an encoder
        Parameters
        ----------
        context_vals: np.array
            Context values to encode.

        Returns
        -------
        np.array
            Encoded context values.
        """

        # Make contexts into a tensor
        context_tensor = th.tensor(context_vals)
        context_reps = self.context_encoder.get_representation(context_tensor)

        # Post-processing to get an array from tensors, irrespective
        # of the latent size
        context_reps = np.array([t.detach().numpy() for t in context_reps])

        return context_reps

    def _update_context(self) -> None:
        """
        Update the context feature values of the environment.

        Returns
        -------
        None

        """
        raise NotImplementedError

    def _log_context(self) -> None:
        """
        Log context.

        Returns
        -------
        None

        """
        if self.logger:
            self.logger.write_context(
                self.episode_counter, self.total_timestep_counter, self.context
            )<|MERGE_RESOLUTION|>--- conflicted
+++ resolved
@@ -16,17 +16,10 @@
 from carl.utils.trial_logger import TrialLogger
 from carl.utils.types import Context, Contexts, ObsType, Vector
 
-<<<<<<< HEAD
-import importlib
-
-=======
->>>>>>> 075327cb
 brax_spec = importlib.util.find_spec("brax")
 if brax_spec is not None:
     import jax.numpy as jnp
     import jaxlib
-
-import torch as th
 
 
 class CARLEnv(Wrapper):
@@ -108,11 +101,7 @@
         context_mask: Optional[List[str]] = None,
         dict_observation_space: bool = False,
         context_selector: Optional[
-<<<<<<< HEAD
-            Union[AbstractSelector, type(AbstractSelector)]
-=======
             Union[AbstractSelector, Type[AbstractSelector]]
->>>>>>> 075327cb
         ] = None,
         context_selector_kwargs: Optional[Dict] = None,
     ):
@@ -133,11 +122,7 @@
         if context_selector is None:
             self.context_selector = RoundRobinSelector(contexts=contexts)  # type: ignore [assignment]
         elif isinstance(context_selector, AbstractSelector):
-<<<<<<< HEAD
-            self.context_selector = context_selector
-=======
             self.context_selector = context_selector  # type: ignore [assignment]
->>>>>>> 075327cb
         elif inspect.isclass(context_selector) and issubclass(
             context_selector, AbstractSelector
         ):
@@ -151,10 +136,7 @@
                 f"Context selector must be None or an AbstractSelector class or instance. "
                 f"Got type {type(context_selector)}."
             )
-<<<<<<< HEAD
-=======
         context_keys: Vector
->>>>>>> 075327cb
         if state_context_features is not None:
             if (
                 state_context_features == "changing_context_features"
@@ -190,14 +172,10 @@
             state_context_features = list(
                 self.contexts[list(self.contexts.keys())[0]].keys()
             )
-<<<<<<< HEAD
-        self.state_context_features: List[str] = state_context_features
-=======
         self.state_context_features: List[str] = state_context_features  # type: ignore [assignment]
         # (Mypy thinks that state_context_features is of type Optional[List[str]] which it can't be anymore due to the
         #  if-else clause)
 
->>>>>>> 075327cb
         # state_context_features contains the names of the context features that should be appended to the state
         # However, if context_mask is set, we want to update state_context_feature_names so that the context features
         # in context_mask are not appended to the state anymore.
@@ -263,11 +241,7 @@
         return self._contexts
 
     @contexts.setter
-<<<<<<< HEAD
-    def contexts(self, contexts: Dict[Any, Dict[Any, Any]]):
-=======
     def contexts(self, contexts: Contexts) -> None:
->>>>>>> 075327cb
         self._contexts = {
             k: self.fill_context_with_default(context=v) for k, v in contexts.items()
         }
@@ -308,26 +282,9 @@
         return ret
 
     def build_context_adaptive_state(
-<<<<<<< HEAD
-        self, state: List[float], context_feature_values: Optional[List[float]] = None
-    ) -> List[float]:
-        """
-        Add context to state if visible
-
-        Parameters
-        ----------
-        state                   : state of environment
-        context_feature_values  : list of context feature values
-        Returns
-        -------
-        State with context or original state
-        """
-        tnp = np
-=======
         self, state: List[float], context_feature_values: Optional[Vector] = None
     ) -> Union[Vector, Dict]:
         tnp: ModuleType = np
->>>>>>> 075327cb
         if brax_spec is not None:
             if type(state) == jaxlib.xla_extension.DeviceArray:
                 tnp = jnp
@@ -350,11 +307,6 @@
                     ]
                 )
 
-            # Pass the context features to the encoder to extract decomposed representation
-            if self.context_encoder:
-                # Encode context
-                context_values = self.encode_contexts(context_values)
-
             if self.dict_observation_space:
                 state: Dict = dict(state=state, context=context_values)  # type: ignore [no-redef]
             elif self.vectorized:
@@ -531,11 +483,6 @@
             # do not touch pixel state
             pass
         else:
-            if self.context is None:
-                context_keys = list(list(self.contexts.values())[0].keys())
-            else:
-                context_keys = list(self.context.keys())
-
             if env_lower_bounds is None and env_upper_bounds is None:
                 obs_dim = obs_shape[0]
                 env_lower_bounds = -np.inf * np.ones(obs_dim)
@@ -545,40 +492,11 @@
                 self.state_context_features is not None
                 and len(self.state_context_features) == 0
             ):
-<<<<<<< HEAD
-                # TODO get rid of the spaghetti please
-                if self.dict_observation_space:
-                    context_lower_bounds, context_upper_bounds = get_context_bounds(
-                        context_keys, context_bounds
-                    )
-                    self.env.observation_space = spaces.Dict(
-                        {
-                            "state": spaces.Box(
-                                low=env_lower_bounds,
-                                high=env_upper_bounds,
-                                dtype=np.float32,
-                            ),
-                            "context": spaces.Box(
-                                low=context_lower_bounds,
-                                high=context_upper_bounds,
-                                dtype=np.float32,
-                            ),
-                        }
-                    )
-
-                else:
-                    self.env.observation_space = spaces.Box(
-                        env_lower_bounds,
-                        env_upper_bounds,
-                        dtype=np.float32,
-                    )
-=======
                 self.env.observation_space = spaces.Box(
                     np.array(env_lower_bounds),
                     np.array(env_upper_bounds),
                     dtype=np.float32,
                 )
->>>>>>> 075327cb
             else:
                 context_keys = list(self.context.keys())
                 if context_bounds is None:
@@ -595,7 +513,6 @@
                     )
                     context_lower_bounds = context_lower_bounds[ids]
                     context_upper_bounds = context_upper_bounds[ids]
-
                 if self.dict_observation_space:
                     self.env.observation_space = spaces.Dict(
                         {
@@ -625,33 +542,6 @@
                 self.env.observation_space
             )  # make sure it is the same object
 
-    def encode_contexts(
-        self,
-        context_vals: Optional[Union[List, np.array]],
-    ) -> np.array:
-        """
-        Pass the context values through an encoder
-        Parameters
-        ----------
-        context_vals: np.array
-            Context values to encode.
-
-        Returns
-        -------
-        np.array
-            Encoded context values.
-        """
-
-        # Make contexts into a tensor
-        context_tensor = th.tensor(context_vals)
-        context_reps = self.context_encoder.get_representation(context_tensor)
-
-        # Post-processing to get an array from tensors, irrespective
-        # of the latent size
-        context_reps = np.array([t.detach().numpy() for t in context_reps])
-
-        return context_reps
-
     def _update_context(self) -> None:
         """
         Update the context feature values of the environment.
