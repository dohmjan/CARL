from typing import Any, Dict, List, Optional, Tuple, Union

import json
import os
import inspect

import gym
import numpy as np
from gym import Wrapper, spaces

from carl.context.augmentation import add_gaussian_noise
from carl.context.utils import get_context_bounds
from carl.utils.trial_logger import TrialLogger
from carl.context.selection import AbstractSelector, RoundRobinSelector

<<<<<<< HEAD
from carl.context_encoders import ContextEncoder
import torch as th
=======
import importlib
brax_spec = importlib.util.find_spec("brax")
if brax_spec is not None:
    import jaxlib
    import jax.numpy as jnp
>>>>>>> 6c0ff927


class CARLEnv(Wrapper):
    """
    Meta-environment formulating the original environments as cMDPs.

    Here, a context feature can be anything defining the behavior of the
    environment. An instance is the environment with a specific context.

    Can change the context after each episode.


    Parameters
    ----------
    env: gym.Env
        Environment which context features are made visible / which is turned into a cMDP.
    contexts: Dict[Any, Dict[Any, Any]]
        Dict of contexts/instances. Key are context id, values are contexts as
        Dict[context feature id, context feature value].
    hide_context: bool = False
        If False, the context will be appended to the original environment's state.
    add_gaussian_noise_to_context: bool = False
        Wether to add Gaussian noise to the context with the relative standard deviation
        'gaussian_noise_std_percentage'.
    gaussian_noise_std_percentage: float = 0.01
        The relative standard deviation for the Gaussian noise. The actual standard deviation
        is calculated by 'gaussian_noise_std_percentage' * context feature value.
    logger: TrialLogger, optional
        Optional TrialLogger which takes care of setting up logging directories and handles
        custom logging.
    max_episode_length: int = 1e6
        Maximum length of episode in (time)steps. Cutoff.
    scale_context_features: str = "no"
        Wether to scale context features. Available modes are 'no', 'by_mean' and 'by_default'.
        'by_mean' scales the context features by their mean over all passed instances and
        'by_default' scales the context features by their default values ('default_context').
    default_context: Dict
        The default context of the environment. Used for scaling the context features if applicable.
    state_context_features: Optional[List[str]] = None
        If the context is visible to the agent (hide_context=False), the context features are appended to the state.
        state_context_features specifies which of the context features are appended to the state. The default is
        appending all context features.
    context_selector: Optional[Union[AbstractSelector, type(AbstractSelector)]]
        Context selector (object of) class, e.g., can be RoundRobinSelector (default) or RandomSelector.
        Should subclass AbstractSelector.
    context_selector_kwargs: Optional[Dict]
        Optional kwargs for context selector class.

    Raises
    ------
    ValueError
        If the choice of instance_mode is not available.
    ValueError
        If the choice of scale_context_features is not available.

    """

    available_scale_methods = ["by_default", "by_mean", "no"]
    available_instance_modes = ["random", "rr", "roundrobin"]

    def __init__(
        self,
        env: gym.Env,
        n_envs: int = 1,
        contexts: Dict[Any, Dict[Any, Any]] = {},
        hide_context: bool = False,
        add_gaussian_noise_to_context: bool = False,
        gaussian_noise_std_percentage: float = 0.01,
        logger: Optional[TrialLogger] = None,
        max_episode_length: int = int(1e6),
        scale_context_features: str = "no",
        default_context: Optional[Dict] = None,
        state_context_features: Optional[List[str]] = None,
        dict_observation_space: bool = False,
        context_selector: Optional[Union[AbstractSelector, type(AbstractSelector)]] = None,
        context_selector_kwargs: Optional[Dict] = None,
            context_encoder: Optional[ContextEncoder] = None,  # encoder of the base type
    ):
        super().__init__(env=env)
        # Gather args
        self.contexts = contexts
        self.hide_context = hide_context
        self.dict_observation_space = dict_observation_space
        self.cutoff = max_episode_length
        self.logger = logger
        self.add_gaussian_noise_to_context = add_gaussian_noise_to_context
        self.gaussian_noise_std_percentage = gaussian_noise_std_percentage
        if context_selector is None:
            self.context_selector = RoundRobinSelector(contexts=contexts)
        elif isinstance(context_selector, AbstractSelector):
            self.context_selector = context_selector
        elif inspect.isclass(context_selector) and issubclass(context_selector, AbstractSelector):
            if context_selector_kwargs is None:
                context_selector_kwargs = {}
            _context_selector_kwargs = {"contexts": contexts}
            context_selector_kwargs.update(_context_selector_kwargs)
            self.context_selector = context_selector(**context_selector_kwargs)
        else:
            raise ValueError(f"Context selector must be None or an AbstractSelector class or instance. "
                             f"Got type {type(context_selector)}.")
        if state_context_features is not None:
            if (
                state_context_features == "changing_context_features"
                or state_context_features[0] == "changing_context_features"
            ):
                # if we have only one context the context features do not change during training
                if len(self.contexts) > 1:
                    # detect which context feature changes
                    context_array = np.array(
                        [np.array(list(c.values())) for c in self.contexts.values()]
                    )
                    which_cf_changes = ~np.all(
                        context_array == context_array[0, :], axis=0
                    )
                    context_keys = np.array(
                        list(self.contexts[list(self.contexts.keys())[0]].keys())
                    )
                    state_context_features = context_keys[which_cf_changes]
                    # TODO properly record which are appended to state
                    if logger is not None:
                        fname = os.path.join(logger.logdir, "env_info.json")
                        if state_context_features is not None:
                            save_val = list(state_context_features)  # please json
                        else:
                            save_val = state_context_features
                        with open(fname, "w") as file:
                            data = {"state_context_features": save_val}
                            json.dump(data, file, indent="\t")
                else:
                    state_context_features = []
        self.state_context_features = state_context_features

        self.step_counter = 0  # type: int # increased in/after step
        self.total_timestep_counter = 0  # type: int
        self.episode_counter = -1  # type: int # increased during reset
        self.whitelist_gaussian_noise = (
            None
        )  # type: Optional[List[str]] # holds names of context features
        # where it is allowed to add gaussian noise

        # Set initial context
        self.context_index = 0  # type: int
        context_keys = list(contexts.keys())
        self.context = contexts[context_keys[self.context_index]]

        # Scale context features
        if scale_context_features not in self.available_scale_methods:
            raise ValueError(
                f"{scale_context_features} not in {self.available_scale_methods}."
            )
        self.scale_context_features = scale_context_features
        self.default_context = default_context
        self.context_feature_scale_factors = None
        if self.scale_context_features == "by_mean":
            cfs_vals = np.concatenate(
                [np.array(list(v.values()))[:, None] for v in self.contexts.values()],
                axis=-1,
            )
            self.context_feature_scale_factors = np.mean(cfs_vals, axis=-1)
            self.context_feature_scale_factors[
                self.context_feature_scale_factors == 0
            ] = 1  # otherwise value / scale_factor = nan
        elif self.scale_context_features == "by_default":
            if self.default_context is None:
                raise ValueError(
                    "Please set default_context for scale_context_features='by_default'."
                )
            self.context_feature_scale_factors = np.array(
                list(self.default_context.values())
            )
            self.context_feature_scale_factors[
                self.context_feature_scale_factors == 0
            ] = 1  # otherwise value / scale_factor = nan

        self.vectorized = n_envs > 1
        self.build_observation_space()
        self._update_context()

    def reset(self, **kwargs: Dict) -> Any:
        """
        Reset environment.

        Parameters
        ----------
        kwargs: Dict
            Any keyword arguments passed to env.reset().

        Returns
        -------
        state
            State of environment after reset.

        """
        self.episode_counter += 1
        self.step_counter = 0
        self._progress_instance()
        self._update_context()
        self._log_context()
        state = self.env.reset(**kwargs)
        state = self.build_context_adaptive_state(state)
        return state

    def build_context_adaptive_state(
        self, state: List[float], context_feature_values: Optional[List[float]] = None
    ) -> List[float]:
<<<<<<< HEAD
        """
        Add context to state if visible

        Parameters
        ----------
        state                   : state of environment
        context_feature_values  : list of context feature values
        Returns
        -------
        State with context or original state
        """
=======
        tnp = np
        if brax_spec is not None:
            if type(state) == jaxlib.xla_extension.DeviceArray:
                tnp = jnp
>>>>>>> 6c0ff927
        if not self.hide_context:
            if context_feature_values is None:
                # use current context
                context_values = tnp.array(list(self.context.values()))
            else:
                # use potentially modified context
                context_values = context_feature_values
            # Append context to state
            if self.state_context_features is not None:
                # if self.state_context_features is an empty list, the context values will also be empty and we
                # get the correct state
                context_keys = list(self.context.keys())
                context_values = tnp.array(
                    [
                        context_values[context_keys.index(k)]
                        for k in self.state_context_features
                    ]
                )

            # Pass the context features to the encoder to extract decomposed representation
            if self.context_encoder:
                # Encode context
                context_values = self.encode_contexts(context_values)

            if self.dict_observation_space:
                state = dict(state=state, context=context_values)
            elif self.vectorized:
                state = tnp.array([np.concatenate((s, context_values)) for s in state])
            else:
                state = tnp.concatenate((state, context_values))
        return state

    def step(self, action: Any) -> Tuple[Any, Any, bool, Dict]:
        """
        Step the environment.

        1. Step
        2. Add (potentially scaled) context features to state if hide_context = False.

        Emits done if the environment has taken more steps than cutoff (max_episode_length).

        Parameters
        ----------
        action:
            Action to pass to env.step.

        Returns
        -------
        state, reward, done, info: Any, Any, bool, Dict
            Standard signature.

        """
        # Step the environment
        state, reward, done, info = self.env.step(action)

        if not self.hide_context:
            # Scale context features
            context_feature_values = np.array(list(self.context.values()))
            if self.scale_context_features == "by_default":
                context_feature_values /= self.context_feature_scale_factors
            elif self.scale_context_features == "by_mean":
                context_feature_values /= self.context_feature_scale_factors
            elif self.scale_context_features == "no":
                pass
            else:
                raise ValueError(
                    f"{self.scale_context_features} not in {self.available_scale_methods}."
                )

            # Add context features to state
            state = self.build_context_adaptive_state(state, context_feature_values)

        self.total_timestep_counter += 1
        self.step_counter += 1
        if self.step_counter >= self.cutoff:
            done = True
        return state, reward, done, info

    def __getattr__(self, name: str) -> Any:
        # TODO: does this work with activated noise? I think we need to update it
        # We need this because our CARLEnv has underscore class methods which would
        # through an error otherwise
        if name in ["_progress_instance", "_update_context", "_log_context"]:
            return getattr(self, name)
        if name.startswith("_"):
            raise AttributeError(
                "attempted to get missing private attribute '{}'".format(name)
            )
        return getattr(self.env, name)

    def _progress_instance(self) -> None:
        """
        Progress instance.

        In this case instance is a specific context.
        1. Select instance with the instance_mode. If the instance_mode is random, randomly select
        the next instance from the set of contexts. If instance_mode is rr or roundrobin, select
        the next instance.
        2. If Gaussian noise should be added to whitelisted context features, do so.

        Returns
        -------
        None

        """
        context = self.context_selector.select()

        if self.add_gaussian_noise_to_context and self.whitelist_gaussian_noise:
            context_augmented = {}
            for key, value in context.items():
                if key in self.whitelist_gaussian_noise:
                    context_augmented[key] = add_gaussian_noise(
                        default_value=value,
                        percentage_std=self.gaussian_noise_std_percentage,
                        random_generator=None,  # self.np_random TODO discuss this
                    )
                else:
                    context_augmented[key] = context[key]
            context = context_augmented
        self.context = context

    def build_observation_space(
        self,
        env_lower_bounds: Optional[Union[List, np.array]] = None,
        env_upper_bounds: Optional[Union[List, np.array]] = None,
        context_bounds: Optional[Dict[str, Tuple[float]]] = None,
    ) -> None:
        """
        Build observation space of environment.

        If the hide_context = False, add correct bounds for the context features to the
        observation space.

        Parameters
        ----------
        env_lower_bounds: Optional[Union[List, np.array]], default=None
            Lower bounds for environment observation space. If env_lower_bounds and env_upper_bounds
            both are None, (re-)create bounds (low=-inf, high=inf) with correct dimension.
        env_upper_bounds: Optional[Union[List, np.array]], default=None
            Upper bounds for environment observation space.
        context_bounds: Optional[Dict[str, Tuple[float]]], default=None
            Lower and upper bounds for context features.
            The bounds are provided as a Dict containing the context feature names/ids as keys and the
            bounds per feature as a tuple (low, high).
            If None and the context should not be hidden,
            creates default bounds with (low=-inf, high=inf) with correct dimension.

        Raises
        ------
        ValueError:
            If (env.)observation space is not gym.spaces.Box and the context should not be hidden
            (hide_context = False).

        Returns
        -------
        None

        """
        self.observation_space: gym.spaces.Space
        if (
            not self.dict_observation_space
            and not isinstance(self.observation_space, spaces.Box)
            and not self.hide_context
        ):
            raise ValueError(
                "This environment does not yet support non-hidden contexts. Only supports "
                "Box observation spaces."
            )

        obs_space = (
            self.env.observation_space.spaces["state"].low
            if isinstance(self.env.observation_space, spaces.Dict)
            else self.env.observation_space.low
        )
        obs_shape = obs_space.shape
        if len(obs_shape) == 3 and self.hide_context:
            # do not touch pixel state
            pass
        else:
            if self.context is None:
                context_keys = list(list(self.contexts.values())[0].keys())
            else:
                context_keys = list(self.context.keys())

            if env_lower_bounds is None and env_upper_bounds is None:
                obs_dim = obs_shape[0]
                env_lower_bounds = -np.inf * np.ones(obs_dim)
                env_upper_bounds = np.inf * np.ones(obs_dim)

            if self.hide_context or (
                self.state_context_features is not None
                and len(self.state_context_features) == 0
            ):
                # TODO get rid of the spaghetti please
                if self.dict_observation_space:
                    context_lower_bounds, context_upper_bounds = get_context_bounds(
                        context_keys, context_bounds
                    )
                    self.env.observation_space = spaces.Dict(
                        {
                            "state": spaces.Box(
                                low=env_lower_bounds,
                                high=env_upper_bounds,
                                dtype=np.float32,
                            ),
                            "context": spaces.Box(
                                low=context_lower_bounds,
                                high=context_upper_bounds,
                                dtype=np.float32,
                            ),
                        }
                    )

                else:
                    self.env.observation_space = spaces.Box(
                        env_lower_bounds,
                        env_upper_bounds,
                        dtype=np.float32,
                    )
            else:
                context_keys = list(self.context.keys())
                if context_bounds is None:
                    context_dim = len(list(self.context.keys()))
                    context_lower_bounds = -np.inf * np.ones(context_dim)
                    context_upper_bounds = np.inf * np.ones(context_dim)
                else:
                    context_lower_bounds, context_upper_bounds = get_context_bounds(
                        context_keys, context_bounds
                    )
                if self.state_context_features is not None:
                    ids = np.array(
                        [context_keys.index(k) for k in self.state_context_features]
                    )
                    context_lower_bounds = context_lower_bounds[ids]
                    context_upper_bounds = context_upper_bounds[ids]

                if self.context_encoder is not None:
                    context_lower_bounds = -np.inf * np.ones(self.context_encoder.latent_dim)
                    context_upper_bounds = np.inf * np.ones(self.context_encoder.latent_dim)

                if self.dict_observation_space:
                    self.env.observation_space = spaces.Dict(
                        {
                            "state": spaces.Box(
                                low=env_lower_bounds,
                                high=env_upper_bounds,
                                dtype=np.float32,
                            ),
                            "context": spaces.Box(
                                low=context_lower_bounds,
                                high=context_upper_bounds,
                                dtype=np.float32,
                            ),
                        }
                    )
                else:
                    low = np.concatenate((env_lower_bounds, context_lower_bounds))
                    high = np.concatenate((env_upper_bounds, context_upper_bounds))
                    self.env.observation_space = spaces.Box(
                        low=low, high=high, dtype=np.float32
                    )
            self.observation_space = (
                self.env.observation_space
            )  # make sure it is the same object

    def encode_contexts(
        self,
        context_vals: Optional[Union[List, np.array]],
    ) -> np.array:
        """
        Pass the context values through an encoder
        Parameters
        ----------
        context_vals: np.array
            Context values to encode.

        Returns
        -------
        np.array
            Encoded context values.
        """

        # Make contexts into a tensor
        context_tensor = th.tensor(context_vals)
        context_reps = self.context_encoder.get_representation(context_tensor)

        # Post-processing to get an array from tensors, irrespective
        # of the latent size
        context_reps = np.array([t.detach().numpy() for t in context_reps])

        return context_reps

    def _update_context(self) -> None:
        """
        Update the context feature values of the environment.

        Returns
        -------
        None

        """
        raise NotImplementedError

    def _log_context(self) -> None:
        """
        Log context.

        Returns
        -------
        None

        """
        if self.logger:
            self.logger.write_context(
                self.episode_counter, self.total_timestep_counter, self.context
            )<|MERGE_RESOLUTION|>--- conflicted
+++ resolved
@@ -13,16 +13,14 @@
 from carl.utils.trial_logger import TrialLogger
 from carl.context.selection import AbstractSelector, RoundRobinSelector
 
-<<<<<<< HEAD
-from carl.context_encoders import ContextEncoder
-import torch as th
-=======
 import importlib
 brax_spec = importlib.util.find_spec("brax")
 if brax_spec is not None:
     import jaxlib
     import jax.numpy as jnp
->>>>>>> 6c0ff927
+
+from carl.context_encoders import ContextEncoder
+import torch as th
 
 
 class CARLEnv(Wrapper):
@@ -99,7 +97,7 @@
         dict_observation_space: bool = False,
         context_selector: Optional[Union[AbstractSelector, type(AbstractSelector)]] = None,
         context_selector_kwargs: Optional[Dict] = None,
-            context_encoder: Optional[ContextEncoder] = None,  # encoder of the base type
+        context_encoder: Optional[ContextEncoder] = None,  # encoder of the base type
     ):
         super().__init__(env=env)
         # Gather args
@@ -196,7 +194,7 @@
             self.context_feature_scale_factors[
                 self.context_feature_scale_factors == 0
             ] = 1  # otherwise value / scale_factor = nan
-
+       
         self.vectorized = n_envs > 1
         self.build_observation_space()
         self._update_context()
@@ -228,7 +226,6 @@
     def build_context_adaptive_state(
         self, state: List[float], context_feature_values: Optional[List[float]] = None
     ) -> List[float]:
-<<<<<<< HEAD
         """
         Add context to state if visible
 
@@ -240,12 +237,10 @@
         -------
         State with context or original state
         """
-=======
         tnp = np
         if brax_spec is not None:
             if type(state) == jaxlib.xla_extension.DeviceArray:
                 tnp = jnp
->>>>>>> 6c0ff927
         if not self.hide_context:
             if context_feature_values is None:
                 # use current context
