# flake8: noqa: F401
try:
    from carl.envs.rna.carl_rna import CARLRnaDesignEnv
    from carl.envs.rna.carl_rna_definitions import (
<<<<<<< HEAD
        DEFAULT_CONTEXT as CARLRnaDesignEnv_defaults,
        CONTEXT_BOUNDS as CARLRnaDesignEnv_bounds,
    )
=======
        CONTEXT_BOUNDS as CARLRnaDesignEnv_bounds,
    )
    from carl.envs.rna.carl_rna_definitions import (
        DEFAULT_CONTEXT as CARLRnaDesignEnv_defaults,
    )
>>>>>>> 6e8e9d12
except Exception as e:
    print(e)<|MERGE_RESOLUTION|>--- conflicted
+++ resolved
@@ -2,16 +2,10 @@
 try:
     from carl.envs.rna.carl_rna import CARLRnaDesignEnv
     from carl.envs.rna.carl_rna_definitions import (
-<<<<<<< HEAD
-        DEFAULT_CONTEXT as CARLRnaDesignEnv_defaults,
-        CONTEXT_BOUNDS as CARLRnaDesignEnv_bounds,
-    )
-=======
         CONTEXT_BOUNDS as CARLRnaDesignEnv_bounds,
     )
     from carl.envs.rna.carl_rna_definitions import (
         DEFAULT_CONTEXT as CARLRnaDesignEnv_defaults,
     )
->>>>>>> 6e8e9d12
 except Exception as e:
     print(e)