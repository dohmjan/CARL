<<<<<<< HEAD
from carl.envs.carl_env import CARLEnv
from carl.envs.rna.learna.src.data.parse_dot_brackets import parse_dot_brackets
from carl.envs.rna.learna.src.learna.environment import (
    RnaDesignEnvironment,
    RnaDesignEnvironmentConfig,
)
import numpy as np
from typing import Optional, Dict
from gym import spaces
from carl.utils.trial_logger import TrialLogger

from carl.envs.rna.carl_rna_definitions import (
    DEFAULT_CONTEXT,
    ACTION_SPACE,
    OBSERVATION_SPACE,
)
=======
from typing import Any, Dict, Optional, Tuple, Union

import gym
import numpy as np

from carl.envs.carl_env import CARLEnv
from carl.envs.rna.carl_rna_definitions import (
    ACTION_SPACE,
    DEFAULT_CONTEXT,
    OBSERVATION_SPACE,
)
from carl.envs.rna.learna.src.data.parse_dot_brackets import parse_dot_brackets
from carl.envs.rna.learna.src.learna.environment import (
    RnaDesignEnvironment,
    RnaDesignEnvironmentConfig,
)
>>>>>>> 6e8e9d12
from carl.utils.trial_logger import TrialLogger
from carl.context.selection import AbstractSelector

from carl.context_encoders import ContextEncoder


class CARLRnaDesignEnv(CARLEnv):
    def __init__(
        self,
<<<<<<< HEAD
        env=None,
        data_location: str = "carl/envs/rna/learna/data",
        contexts: Dict[str, Dict] = {},
        instance_mode: str = "rr",
=======
        env = None,
        data_location: str = "carl/envs/rna/learna/data",
        contexts: Dict[str, Dict] = {},
>>>>>>> 6e8e9d12
        hide_context: bool = False,
        add_gaussian_noise_to_context: bool = False,
        gaussian_noise_std_percentage: float = 0.01,
        logger: Optional[TrialLogger] = None,
        scale_context_features: str = "no",
        default_context: Optional[Dict] = DEFAULT_CONTEXT,
<<<<<<< HEAD
        context_encoder: Optional[ContextEncoder] = None,
=======
        context_selector: Optional[Union[AbstractSelector, type(AbstractSelector)]] = None,
        context_selector_kwargs: Optional[Dict] = None,
>>>>>>> 6e8e9d12
    ):
        """

        Parameters
        ----------
        env: gym.Env, optional
            Defaults to classic control environment mountain car from gym (MountainCarEnv).
        contexts: List[Dict], optional
            Different contexts / different environment parameter settings.
        instance_mode: str, optional
        """
        if not contexts:
            contexts = {0: DEFAULT_CONTEXT}
        if env is None:
            env_config = RnaDesignEnvironmentConfig(
                mutation_threshold=DEFAULT_CONTEXT["mutation_threshold"],
                reward_exponent=DEFAULT_CONTEXT["reward_exponent"],
                state_radius=DEFAULT_CONTEXT["state_radius"],
            )
            dot_brackets = parse_dot_brackets(
                dataset=DEFAULT_CONTEXT["dataset"],
                data_dir=data_location,
                target_structure_ids=DEFAULT_CONTEXT["target_structure_ids"],
            )
            env = RnaDesignEnvironment(dot_brackets, env_config)
        env.action_space = ACTION_SPACE
        env.observation_space = OBSERVATION_SPACE
        env.reward_range = (-np.inf, np.inf)
        env.metadata = {}
        # The data_location in the RNA env refers to the place where the dataset is downloaded to, so it is not changed
        # with the context.
        env.data_location = data_location
        self.env = env
        super().__init__(
            env=env,
            contexts=contexts,
            hide_context=hide_context,
            add_gaussian_noise_to_context=add_gaussian_noise_to_context,
            gaussian_noise_std_percentage=gaussian_noise_std_percentage,
            logger=logger,
            scale_context_features=scale_context_features,
            default_context=default_context,
<<<<<<< HEAD
            context_encoder=context_encoder,
=======
            context_selector=context_selector,
            context_selector_kwargs=context_selector_kwargs,
>>>>>>> 6e8e9d12
        )
        self.whitelist_gaussian_noise = list(DEFAULT_CONTEXT)

    def step(self, action: Any) -> Tuple[np.ndarray, float, bool, Dict]:
        # Step function has a different name in this env
        state, reward, done = self.env.execute(action)
        if not self.hide_context:
            state = np.concatenate((state, np.array(list(self.context.values()))))
        self.step_counter += 1
        return state, reward, done, {}

    def _update_context(self) -> None:
        dot_brackets = parse_dot_brackets(
            dataset=self.context["dataset"],
            data_dir=self.env.data_location,
            target_structure_ids=self.context["target_structure_ids"],
        )
        env_config = RnaDesignEnvironmentConfig(
            mutation_threshold=self.context["mutation_threshold"],
            reward_exponent=self.context["reward_exponent"],
            state_radius=self.context["state_radius"],
        )
        self.env = RnaDesignEnvironment(dot_brackets, env_config)<|MERGE_RESOLUTION|>--- conflicted
+++ resolved
@@ -1,21 +1,3 @@
-<<<<<<< HEAD
-from carl.envs.carl_env import CARLEnv
-from carl.envs.rna.learna.src.data.parse_dot_brackets import parse_dot_brackets
-from carl.envs.rna.learna.src.learna.environment import (
-    RnaDesignEnvironment,
-    RnaDesignEnvironmentConfig,
-)
-import numpy as np
-from typing import Optional, Dict
-from gym import spaces
-from carl.utils.trial_logger import TrialLogger
-
-from carl.envs.rna.carl_rna_definitions import (
-    DEFAULT_CONTEXT,
-    ACTION_SPACE,
-    OBSERVATION_SPACE,
-)
-=======
 from typing import Any, Dict, Optional, Tuple, Union
 
 import gym
@@ -32,9 +14,15 @@
     RnaDesignEnvironment,
     RnaDesignEnvironmentConfig,
 )
->>>>>>> 6e8e9d12
 from carl.utils.trial_logger import TrialLogger
 from carl.context.selection import AbstractSelector
+
+from carl.envs.rna.carl_rna_definitions import (
+    DEFAULT_CONTEXT,
+    ACTION_SPACE,
+    OBSERVATION_SPACE,
+)
+from carl.utils.trial_logger import TrialLogger
 
 from carl.context_encoders import ContextEncoder
 
@@ -42,28 +30,18 @@
 class CARLRnaDesignEnv(CARLEnv):
     def __init__(
         self,
-<<<<<<< HEAD
-        env=None,
-        data_location: str = "carl/envs/rna/learna/data",
-        contexts: Dict[str, Dict] = {},
-        instance_mode: str = "rr",
-=======
         env = None,
         data_location: str = "carl/envs/rna/learna/data",
         contexts: Dict[str, Dict] = {},
->>>>>>> 6e8e9d12
         hide_context: bool = False,
         add_gaussian_noise_to_context: bool = False,
         gaussian_noise_std_percentage: float = 0.01,
         logger: Optional[TrialLogger] = None,
         scale_context_features: str = "no",
         default_context: Optional[Dict] = DEFAULT_CONTEXT,
-<<<<<<< HEAD
-        context_encoder: Optional[ContextEncoder] = None,
-=======
         context_selector: Optional[Union[AbstractSelector, type(AbstractSelector)]] = None,
         context_selector_kwargs: Optional[Dict] = None,
->>>>>>> 6e8e9d12
+        context_encoder: Optional[ContextEncoder] = None,
     ):
         """
 
@@ -106,12 +84,9 @@
             logger=logger,
             scale_context_features=scale_context_features,
             default_context=default_context,
-<<<<<<< HEAD
-            context_encoder=context_encoder,
-=======
             context_selector=context_selector,
             context_selector_kwargs=context_selector_kwargs,
->>>>>>> 6e8e9d12
+            context_encoder=context_encoder,
         )
         self.whitelist_gaussian_noise = list(DEFAULT_CONTEXT)
 
