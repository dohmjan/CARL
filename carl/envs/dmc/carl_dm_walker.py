--- conflicted
+++ resolved
@@ -4,14 +4,9 @@
 
 from carl.context.selection import AbstractSelector
 from carl.envs.dmc.carl_dmcontrol import CARLDmcEnv
-<<<<<<< HEAD
-from carl.envs.dmc.dmc_tasks.walker import STEP_LIMIT
-
-=======
 from carl.envs.dmc.dmc_tasks.walker import STEP_LIMIT  # type: ignore
 from carl.utils.trial_logger import TrialLogger
 from carl.utils.types import Context, Contexts
->>>>>>> 075327cb
 
 DEFAULT_CONTEXT = {
     "gravity": -9.81,
@@ -70,20 +65,12 @@
         gaussian_noise_std_percentage: float = 0.01,
         logger: Optional[TrialLogger] = None,
         scale_context_features: str = "no",
-<<<<<<< HEAD
-        default_context: Optional[Dict] = DEFAULT_CONTEXT,
-=======
         default_context: Optional[Context] = DEFAULT_CONTEXT,
->>>>>>> 075327cb
         max_episode_length: int = STEP_LIMIT,
         state_context_features: Optional[List[str]] = None,
         dict_observation_space: bool = False,
         context_selector: Optional[
-<<<<<<< HEAD
-            Union[AbstractSelector, type(AbstractSelector)]
-=======
             Union[AbstractSelector, type[AbstractSelector]]
->>>>>>> 075327cb
         ] = None,
         context_selector_kwargs: Optional[Dict] = None,
     ):
