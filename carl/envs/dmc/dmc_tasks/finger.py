# flake8: noqa: E501
# Copyright 2017 The dm_control Authors.
#
# Licensed under the Apache License, Version 2.0 (the "License");
# you may not use this file except in compliance with the License.
# You may obtain a copy of the License at
#
#    http://www.apache.org/licenses/LICENSE-2.0
#
# Unless required by applicable law or agreed to in writing, software
# distributed under the License is distributed on an "AS IS" BASIS,
# WITHOUT WARRANTIES OR CONDITIONS OF ANY KIND, either express or  implied.
# See the License for the specific language governing permissions and
# limitations under the License.
# ============================================================================

"""Finger Domain."""
from __future__ import annotations

from typing import Any

import numpy as np
from dm_control.rl import control  # type: ignore
from dm_control.suite.finger import (  # type: ignore
    _CONTROL_TIMESTEP,
    _DEFAULT_TIME_LIMIT,
    _EASY_TARGET_SIZE,
    _HARD_TARGET_SIZE,
    SUITE,
    Physics,
    Spin,
    Turn,
    get_model_and_assets,
)

from carl.envs.dmc.dmc_tasks.utils import adapt_context  # type: ignore
from carl.utils.types import Context


def check_constraints(
    spinner_length: float,
    limb_length_0: float,
    limb_length_1: float,
    x_spinner: float = 0.2,
    x_finger: float = -0.2,
    raise_error: bool = False,
<<<<<<< HEAD
    **kwargs: Any,
=======
    **kwargs: Any
>>>>>>> 04543d89
) -> bool:
    is_okay = True
    spinner_half_length = spinner_length / 2
    # Check if spinner collides with finger hinge
    distance_spinner_to_fingerhinge = (x_spinner - x_finger) - spinner_half_length
    if distance_spinner_to_fingerhinge < 0:
        is_okay = False
        if raise_error:
            raise ValueError(
                f"Distance finger to spinner ({distance_spinner_to_fingerhinge}) not big enough, "
                f"spinner can't spin. Decrease spinner_length ({spinner_length})."
            )

    # Check if finger can reach spinner (distance should be negative)
    distance_fingertip_to_spinner = (x_spinner - spinner_half_length) - (
        x_finger + limb_length_0 + limb_length_1
    )
    if distance_fingertip_to_spinner > 0:
        is_okay = False
        if raise_error:
            raise ValueError(
                f"Finger cannot reach spinner ({distance_fingertip_to_spinner}). Increase either "
                f"limb_length_0, limb_length_1 or spinner_length."
            )

    return is_okay


def get_finger_xml_string(
    limb_length_0: float = 0.17,
    limb_length_1: float = 0.16,
    spinner_radius: float = 0.04,
    spinner_length: float = 0.18,
    **kwargs: Any,
) -> bytes:
    # Finger position
    x_finger = -0.2
    y_finger = 0.4

    # Spinner position
    x_spinner = 0.2
    y_spinner = 0.4

    # Target position
    y_target = 0.4

    # Spinner geometry
    spinner_half_length = spinner_length / 2
    spinner_tip_radius = 0.02
    distance_spinner_tip_to_captop = 0.06
    y_spinner_tip = (
        spinner_half_length + distance_spinner_tip_to_captop - spinner_tip_radius
    )  # originally 0.13

    check_constraints(
        limb_length_0=limb_length_0,
        limb_length_1=limb_length_1,
        x_spinner=x_spinner,
        x_finger=x_finger,
        spinner_length=spinner_length,
<<<<<<< HEAD
        raise_error=True,
=======
        raise_error=True
>>>>>>> 04543d89
    )

    proximal_to = -limb_length_0
    xml_string = f"""
     <mujoco model="finger">
      <include file="./common/visual.xml"/>
      <include file="./common/skybox.xml"/>
      <include file="./common/materials.xml"/>

      <option timestep="0.01" cone="elliptic" iterations="200">
        <flag gravity="disable"/>
      </option>

      <default>
        <geom solimp="0 0.9 0.01" solref=".02 1"/>
        <joint type="hinge" axis="0 -1 0"/>
        <motor ctrllimited="true" ctrlrange="-1 1"/>
        <default class="finger">
          <joint damping="2.5" limited="true"/>
          <site type="ellipsoid" size=".025 .03 .025" material="site" group="3"/>
        </default>
      </default>

      <worldbody>
        <light name="light" directional="true" diffuse=".6 .6 .6" pos="0 0 2" specular=".3 .3 .3"/>
        <geom name="ground" type="plane" pos="0 0 0" size=".6 .2 10" material="grid"/>
        <camera name="cam0" pos="0 -1 .8" xyaxes="1 0 0 0 1 2"/>
        <camera name="cam1" pos="0 -1 .4" xyaxes="1 0 0 0 0 1" />

        <body name="proximal" pos="{x_finger} 0 {y_finger}" childclass="finger">
          <geom name="proximal_decoration" type="cylinder" fromto="0 -.033 0 0 .033 0" size=".034" material="decoration"/>
          <joint name="proximal" range="-110 110" ref="-90"/>
          <geom name="proximal" type="capsule" material="self" size=".03" fromto="0 0 0 0 0 {proximal_to}"/>
          <body name="distal" pos="0 0 {proximal_to - 0.01}" childclass="finger">
            <joint name="distal" range="-110 110"/>
            <geom name="distal" type="capsule" size=".028" material="self" fromto="0 0 0 0 0 {-limb_length_1}" contype="0" conaffinity="0"/>
            <geom name="fingertip" type="capsule" size=".03" material="effector" fromto="0 0 {-limb_length_1 - 0.03} 0 0 {-limb_length_1 - 0.001}"/>
            <site name="touchtop" pos=".01 0 -.17"/>
            <site name="touchbottom" pos="-.01 0 -.17"/>
          </body>
        </body>

        <body name="spinner" pos="{x_spinner} 0 {y_spinner}">
          <joint name="hinge" frictionloss=".1" damping=".5"/>
          <geom name="cap1" type="capsule" size="{spinner_radius}" fromto="{spinner_radius/2} 0 {-spinner_half_length} {spinner_radius} 0 {spinner_half_length}" material="self"/>
          <geom name="cap2" type="capsule" size="{spinner_radius}" fromto="{-spinner_radius/2} 0 {-spinner_half_length} 0 0 {spinner_half_length}" material="self"/>
          <site name="tip" type="sphere"  size="{spinner_tip_radius}" pos="0 0 {y_spinner_tip}" material="target"/>
          <geom name="spinner_decoration" type="cylinder" fromto="0 -.045 0 0 .045 0" size="{spinner_radius/2}" material="decoration"/>
        </body>

        <site name="target" type="sphere" size=".03" pos="0 0 {y_target}" material="target"/>
      </worldbody>

      <actuator>
        <motor name="proximal" joint="proximal" gear="30"/>
        <motor name="distal" joint="distal" gear="15"/>
      </actuator>

      <!-- All finger observations are functions of sensors. This is useful for finite-differencing. -->
      <sensor>
        <jointpos name="proximal" joint="proximal"/>
        <jointpos name="distal" joint="distal"/>
        <jointvel name="proximal_velocity" joint="proximal"/>
        <jointvel name="distal_velocity" joint="distal"/>
        <jointvel name="hinge_velocity" joint="hinge"/>
        <framepos name="tip" objtype="site" objname="tip"/>
        <framepos name="target" objtype="site" objname="target"/>
        <framepos name="spinner" objtype="xbody" objname="spinner"/>
        <touch name="touchtop" site="touchtop"/>
        <touch name="touchbottom" site="touchbottom"/>
        <framepos name="touchtop_pos" objtype="site" objname="touchtop"/>
        <framepos name="touchbottom_pos" objtype="site" objname="touchbottom"/>
      </sensor>

    </mujoco>
    """
    xml_string_bytes = xml_string.encode()
    return xml_string_bytes


@SUITE.add("benchmarking")  # type: ignore[misc]
def spin_context(
    context: Context = {},
    time_limit: float = _DEFAULT_TIME_LIMIT,
    random: np.random.RandomState | int | None = None,
    environment_kwargs: dict | None = None,
) -> control.Environment:
    """Returns the Spin task."""
    xml_string, assets = get_model_and_assets()
    xml_string = get_finger_xml_string(**context)
    if context != {}:
        xml_string = adapt_context(xml_string=xml_string, context=context)
    physics = Physics.from_xml_string(xml_string, assets)
    task = Spin(random=random)
    environment_kwargs = environment_kwargs or {}
    return control.Environment(
        physics,
        task,
        time_limit=time_limit,
        control_timestep=_CONTROL_TIMESTEP,
        **environment_kwargs,
    )


@SUITE.add("benchmarking")  # type: ignore[misc]
def turn_easy_context(
    context: Context = {},
    time_limit: float = _DEFAULT_TIME_LIMIT,
    random: np.random.RandomState | int | None = None,
    environment_kwargs: dict | None = None,
) -> control.Environment:
    """Returns the easy Turn task."""
    xml_string, assets = get_model_and_assets()
    xml_string = get_finger_xml_string(**context)
    if context != {}:
        xml_string = adapt_context(xml_string=xml_string, context=context)
    physics = Physics.from_xml_string(xml_string, assets)
    task = Turn(target_radius=_EASY_TARGET_SIZE, random=random)
    environment_kwargs = environment_kwargs or {}
    return control.Environment(
        physics,
        task,
        time_limit=time_limit,
        control_timestep=_CONTROL_TIMESTEP,
        **environment_kwargs,
    )


@SUITE.add("benchmarking")  # type: ignore[misc]
def turn_hard_context(
    context: Context = {},
    time_limit: float = _DEFAULT_TIME_LIMIT,
    random: np.random.RandomState | int | None = None,
    environment_kwargs: dict | None = None,
) -> control.Environment:
    """Returns the hard Turn task."""
    xml_string, assets = get_model_and_assets()
    xml_string = get_finger_xml_string(**context)
    if context != {}:
        xml_string = adapt_context(xml_string=xml_string, context=context)
    physics = Physics.from_xml_string(xml_string, assets)
    task = Turn(target_radius=_HARD_TARGET_SIZE, random=random)
    environment_kwargs = environment_kwargs or {}
    return control.Environment(
        physics,
        task,
        time_limit=time_limit,
        control_timestep=_CONTROL_TIMESTEP,
        **environment_kwargs,
    )<|MERGE_RESOLUTION|>--- conflicted
+++ resolved
@@ -44,11 +44,7 @@
     x_spinner: float = 0.2,
     x_finger: float = -0.2,
     raise_error: bool = False,
-<<<<<<< HEAD
     **kwargs: Any,
-=======
-    **kwargs: Any
->>>>>>> 04543d89
 ) -> bool:
     is_okay = True
     spinner_half_length = spinner_length / 2
@@ -61,6 +57,12 @@
                 f"Distance finger to spinner ({distance_spinner_to_fingerhinge}) not big enough, "
                 f"spinner can't spin. Decrease spinner_length ({spinner_length})."
             )
+        is_okay = False
+        if raise_error:
+            raise ValueError(
+                f"Distance finger to spinner ({distance_spinner_to_fingerhinge}) not big enough, "
+                f"spinner can't spin. Decrease spinner_length ({spinner_length})."
+            )
 
     # Check if finger can reach spinner (distance should be negative)
     distance_fingertip_to_spinner = (x_spinner - spinner_half_length) - (
@@ -73,6 +75,14 @@
                 f"Finger cannot reach spinner ({distance_fingertip_to_spinner}). Increase either "
                 f"limb_length_0, limb_length_1 or spinner_length."
             )
+        is_okay = False
+        if raise_error:
+            raise ValueError(
+                f"Finger cannot reach spinner ({distance_fingertip_to_spinner}). Increase either "
+                f"limb_length_0, limb_length_1 or spinner_length."
+            )
+
+    return is_okay
 
     return is_okay
 
@@ -109,11 +119,7 @@
         x_spinner=x_spinner,
         x_finger=x_finger,
         spinner_length=spinner_length,
-<<<<<<< HEAD
         raise_error=True,
-=======
-        raise_error=True
->>>>>>> 04543d89
     )
 
     proximal_to = -limb_length_0
