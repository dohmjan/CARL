--- conflicted
+++ resolved
@@ -51,16 +51,6 @@
     return common.read_model("walker.xml"), common.ASSETS
 
 
-<<<<<<< HEAD
-@SUITE.add("benchmarking")
-def stand_context(
-    context={},
-    context_mask=[],
-    time_limit=_DEFAULT_TIME_LIMIT,
-    random=None,
-    environment_kwargs=None,
-):
-=======
 @SUITE.add("benchmarking")  # type: ignore
 def stand_context(
     context: Context = {},
@@ -69,7 +59,6 @@
     random: Union[np.random.RandomState, int, None] = None,
     environment_kwargs: Optional[Dict] = None,
 ) -> dm_env:
->>>>>>> 075327cb
     """Returns the Stand task with the adapted context."""
     xml_string, assets = get_model_and_assets()
     if context != {}:
@@ -88,16 +77,6 @@
     )
 
 
-<<<<<<< HEAD
-@SUITE.add("benchmarking")
-def walk_context(
-    context={},
-    context_mask=[],
-    time_limit=_DEFAULT_TIME_LIMIT,
-    random=None,
-    environment_kwargs=None,
-):
-=======
 @SUITE.add("benchmarking")  # type: ignore
 def walk_context(
     context: Context = {},
@@ -106,7 +85,6 @@
     random: Union[np.random.RandomState, int, None] = None,
     environment_kwargs: Optional[Dict] = None,
 ) -> dm_env:
->>>>>>> 075327cb
     """Returns the Walk task with the adapted context."""
     xml_string, assets = get_model_and_assets()
     if context != {}:
@@ -125,16 +103,6 @@
     )
 
 
-<<<<<<< HEAD
-@SUITE.add("benchmarking")
-def run_context(
-    context={},
-    context_mask=[],
-    time_limit=_DEFAULT_TIME_LIMIT,
-    random=None,
-    environment_kwargs=None,
-):
-=======
 @SUITE.add("benchmarking")  # type: ignore
 def run_context(
     context: Context = {},
@@ -143,7 +111,6 @@
     random: Union[np.random.RandomState, int, None] = None,
     environment_kwargs: Optional[Dict] = None,
 ) -> dm_env:
->>>>>>> 075327cb
     """Returns the Run task with the adapted context."""
     xml_string, assets = get_model_and_assets()
     if context != {}:
@@ -214,14 +181,9 @@
         """Returns an observation of body orientations, height and velocites."""
         obs = collections.OrderedDict()
         obs["orientations"] = physics.orientations()
-<<<<<<< HEAD
-        obs["height"] = physics.torso_height()
-        obs["velocity"] = physics.velocity()
-=======
         obs["height"] = physics.torso_height()  # type: ignore
         obs["velocity"] = physics.velocity()
         self.get_reward(physics)
->>>>>>> 075327cb
         return obs
 
     def get_reward(self, physics: Physics) -> np.float64:
