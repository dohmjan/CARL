--- conflicted
+++ resolved
@@ -52,19 +52,6 @@
             contexts = {0: default_context}  # type: ignore
         self.domain = domain
         self.task = task
-<<<<<<< HEAD
-        if dict_observation_space:
-            raise NotImplementedError
-        else:
-            env = load_dmc_env(
-                domain_name=self.domain,
-                task_name=self.task,
-                context={},
-                context_mask=[],
-                environment_kwargs={"flat_observation": True},
-            )
-            env = MujocoToGymWrapper(env)
-=======
         env = load_dmc_env(
             domain_name=self.domain,
             task_name=self.task,
@@ -74,7 +61,6 @@
         )
         env = MujocoToGymWrapper(env)
 
->>>>>>> 075327cb
         super().__init__(
             env=env,
             contexts=contexts,
@@ -97,19 +83,6 @@
         )  # allow to augment all values
 
     def _update_context(self) -> None:
-<<<<<<< HEAD
-        if self.dict_observation_space:
-            raise NotImplementedError
-        else:
-            env = load_dmc_env(
-                domain_name=self.domain,
-                task_name=self.task,
-                context=self.context,
-                context_mask=self.context_mask,
-                environment_kwargs={"flat_observation": True},
-            )
-            self.env = MujocoToGymWrapper(env)
-=======
         env = load_dmc_env(
             domain_name=self.domain,
             task_name=self.task,
@@ -117,5 +90,4 @@
             context_mask=self.context_mask,
             environment_kwargs={"flat_observation": True},
         )
-        self.env = MujocoToGymWrapper(env)
->>>>>>> 075327cb
+        self.env = MujocoToGymWrapper(env)