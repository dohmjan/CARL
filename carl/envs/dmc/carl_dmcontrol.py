--- conflicted
+++ resolved
@@ -59,11 +59,8 @@
             dict_observation_space=dict_observation_space,
             context_selector=context_selector,
             context_selector_kwargs=context_selector_kwargs,
-<<<<<<< HEAD
+            context_mask=context_mask,
             context_encoder=context_encoder,
-=======
-            context_mask=context_mask,
->>>>>>> 3d2d59f4
         )
         # TODO check gaussian noise on context features
         self.whitelist_gaussian_noise = list(
