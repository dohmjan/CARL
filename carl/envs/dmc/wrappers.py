--- conflicted
+++ resolved
@@ -56,14 +56,7 @@
         step_type: StepType = timestep.step_type
         reward = timestep.reward
         discount = timestep.discount
-<<<<<<< HEAD
-        if isinstance(self.observation_space, spaces.Box):
-            observation = timestep.observation["observations"]
-        else:
-            raise NotImplementedError
-=======
         observation = timestep.observation["observations"]
->>>>>>> 075327cb
         info = {"step_type": step_type, "discount": discount}
         done = step_type == StepType.LAST
         return observation, reward, done, info
