--- conflicted
+++ resolved
@@ -48,11 +48,8 @@
             dict_observation_space=dict_observation_space,
             context_selector=context_selector,
             context_selector_kwargs=context_selector_kwargs,
-<<<<<<< HEAD
             context_encoder=context_encoder,
-=======
             context_mask=context_mask,
->>>>>>> eada47e8
         )
         self.levels = []
         self._update_context()
