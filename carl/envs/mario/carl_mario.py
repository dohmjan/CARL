--- conflicted
+++ resolved
@@ -30,11 +30,7 @@
         context_mask: Optional[List[str]] = None,
         dict_observation_space: bool = False,
         context_selector: Optional[
-<<<<<<< HEAD
-            Union[AbstractSelector, type(AbstractSelector)]
-=======
             Union[AbstractSelector, type[AbstractSelector]]
->>>>>>> 075327cb
         ] = None,
         context_selector_kwargs: Optional[Dict] = None,
     ):
