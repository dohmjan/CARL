<<<<<<< HEAD
from typing import Dict, List, Optional, Union

import gymnasium as gym
=======
from __future__ import annotations
from typing import List
>>>>>>> 9a36aa7d
import numpy as np

from carl.context.context_space import (
    CategoricalContextFeature,
    ContextFeature,
    UniformFloatContextFeature,
)
from carl.context.selection import AbstractSelector
from carl.envs.carl_env import CARLEnv
from carl.envs.mario.mario_env import MarioEnv
from carl.envs.mario.toad_gan import generate_level
<<<<<<< HEAD
from carl.utils.trial_logger import TrialLogger
from carl.utils.types import Context, Contexts
=======
from carl.utils.types import Contexts
>>>>>>> 9a36aa7d

try:
    from carl.envs.mario.toad_gan import generate_initial_noise
except FileNotFoundError:
    from torch import Tensor

    def generate_initial_noise(width: int, height: int, level_index: int) -> Tensor:
        return Tensor()


INITIAL_HEIGHT = 16
INITIAL_WIDTH = 100


class CARLMarioEnv(CARLEnv):
    def __init__(
        self,
        env: MarioEnv = None,
        contexts: Contexts | None = None,
        obs_context_features: list[str]
        | None = None,  # list the context features which should be added to the state
        obs_context_as_dict: bool = True,  # TODO discuss default
        context_selector: AbstractSelector | type[AbstractSelector] | None = None,
        context_selector_kwargs: dict = None,
        **kwargs,
    ):
        if env is None:
            env = MarioEnv(levels=[])
        super().__init__(
            env=env,
            contexts=contexts,
            obs_context_features=obs_context_features,
            obs_context_as_dict=obs_context_as_dict,
            context_selector=context_selector,
            context_selector_kwargs=context_selector_kwargs,
            **kwargs,
        )
        self.levels: List[str] = []
        self._update_context()

    def _update_context(self) -> None:
        self.env: MarioEnv
        if not self.levels:
            for context in self.contexts.values():
                level = generate_level(
                    width=INITIAL_WIDTH,
                    height=INITIAL_HEIGHT,
                    level_index=context["level_index"],
                    initial_noise=context["noise"],
                    filter_unplayable=True,
                )
                self.levels.append(level)
        self.env.mario_state = self.context["mario_state"]
        self.env.mario_inertia = self.context["mario_inertia"]
        self.env.levels = [self.levels[self.context_index]]

    def _log_context(self) -> None:
        if self.logger:
            loggable_context = {k: v for k, v in self.context.items() if k != "noise"}
            self.logger.write_context(
                self.episode_counter, self.total_timestep_counter, loggable_context
            )

    @staticmethod
    def get_context_features() -> dict[str, ContextFeature]:
        return {
            "level_index": CategoricalContextFeature(
                "level_index", choices=np.arange(0, 14), default_value=0
            ),
            "noise": UniformFloatContextFeature(
                "noise",
                lower=-1.0,
                upper=1.0,
                default_value=generate_initial_noise(INITIAL_WIDTH, INITIAL_HEIGHT, 0),
            ),
            "mario_state": CategoricalContextFeature(
                "mario_state", choices=[0, 1, 2], default_value=0
            ),
            "mario_inertia": UniformFloatContextFeature(
                "mario_inertia", lower=0.5, upper=1.5, default_value=0.89
            ),
        }<|MERGE_RESOLUTION|>--- conflicted
+++ resolved
@@ -1,11 +1,5 @@
-<<<<<<< HEAD
-from typing import Dict, List, Optional, Union
-
-import gymnasium as gym
-=======
 from __future__ import annotations
 from typing import List
->>>>>>> 9a36aa7d
 import numpy as np
 
 from carl.context.context_space import (
@@ -17,12 +11,7 @@
 from carl.envs.carl_env import CARLEnv
 from carl.envs.mario.mario_env import MarioEnv
 from carl.envs.mario.toad_gan import generate_level
-<<<<<<< HEAD
-from carl.utils.trial_logger import TrialLogger
-from carl.utils.types import Context, Contexts
-=======
 from carl.utils.types import Contexts
->>>>>>> 9a36aa7d
 
 try:
     from carl.envs.mario.toad_gan import generate_initial_noise
