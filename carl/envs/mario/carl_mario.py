--- conflicted
+++ resolved
@@ -2,18 +2,11 @@
 
 import gym
 
-<<<<<<< HEAD
-from carl.envs.mario.carl_mario_definitions import (
-    INITIAL_WIDTH,
-    INITIAL_HEIGHT,
-    DEFAULT_CONTEXT,
-=======
 from carl.envs.carl_env import CARLEnv
 from carl.envs.mario.carl_mario_definitions import (
     DEFAULT_CONTEXT,
     INITIAL_HEIGHT,
     INITIAL_WIDTH,
->>>>>>> 6e8e9d12
 )
 from carl.envs.mario.mario_env import MarioEnv
 from carl.envs.mario.toad_gan import generate_level
@@ -36,12 +29,9 @@
         default_context: Optional[Dict] = DEFAULT_CONTEXT,
         state_context_features: Optional[List[str]] = None,
         dict_observation_space: bool = False,
-<<<<<<< HEAD
-        context_encoder: Optional[ContextEncoder] = None,
-=======
         context_selector: Optional[Union[AbstractSelector, type(AbstractSelector)]] = None,
         context_selector_kwargs: Optional[Dict] = None,
->>>>>>> 6e8e9d12
+        context_encoder: Optional[ContextEncoder] = None,
     ):
         if not contexts:
             contexts = {0: DEFAULT_CONTEXT}
@@ -55,12 +45,9 @@
             scale_context_features="no",
             default_context=default_context,
             dict_observation_space=dict_observation_space,
-<<<<<<< HEAD
-            context_encoder=context_encoder,
-=======
             context_selector=context_selector,
             context_selector_kwargs=context_selector_kwargs,
->>>>>>> 6e8e9d12
+            context_encoder=context_encoder,
         )
         self.levels = []
         self._update_context()
