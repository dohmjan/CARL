--- conflicted
+++ resolved
@@ -6,13 +6,7 @@
 except Exception as e:
     warnings.warn(f"Could not load CARLMarioEnv which is probably not installed ({e}).")
 
-<<<<<<< HEAD
 from carl.envs.mario.carl_mario_definitions import (
     DEFAULT_CONTEXT as CARLMarioEnv_defaults,
     CONTEXT_BOUNDS as CARLMarioEnv_bounds,
-=======
-from carl.envs.mario.carl_mario_definitions import CONTEXT_BOUNDS as CARLMarioEnv_bounds
-from carl.envs.mario.carl_mario_definitions import (
-    DEFAULT_CONTEXT as CARLMarioEnv_defaults,
->>>>>>> 6e8e9d12
 )