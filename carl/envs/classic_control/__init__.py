# flake8: noqa: F401
# Contexts and bounds by name
from carl.envs.classic_control.carl_acrobot import (
    CONTEXT_BOUNDS as CARLAcrobotEnv_bounds,
)
from carl.envs.classic_control.carl_acrobot import (
    DEFAULT_CONTEXT as CARLAcrobotEnv_defaults,
)
from carl.envs.classic_control.carl_acrobot import CARLAcrobotEnv
from carl.envs.classic_control.carl_cartpole import (
    CONTEXT_BOUNDS as CARLCartPoleEnv_bounds,
)
from carl.envs.classic_control.carl_cartpole import (
    DEFAULT_CONTEXT as CARLCartPoleEnv_defaults,
)
from carl.envs.classic_control.carl_cartpole import CARLCartPoleEnv
<<<<<<< HEAD
from carl.envs.classic_control.carl_mountaincarcontinuous import (
    CARLMountainCarContinuousEnv,
)

# Contexts and bounds by name
from carl.envs.classic_control.carl_acrobot import (
    DEFAULT_CONTEXT as CARLAcrobotEnv_defaults,
)
from carl.envs.classic_control.carl_acrobot import (
    CONTEXT_BOUNDS as CARLAcrobotEnv_bounds,
)

from carl.envs.classic_control.carl_cartpole import (
    DEFAULT_CONTEXT as CARLCartPoleEnv_defaults,
)
from carl.envs.classic_control.carl_cartpole import (
    CONTEXT_BOUNDS as CARLCartPoleEnv_bounds,
)

from carl.envs.classic_control.carl_pendulum import (
    DEFAULT_CONTEXT as CARLPendulumEnv_defaults,
)
from carl.envs.classic_control.carl_pendulum import (
    CONTEXT_BOUNDS as CARLPendulumEnv_bounds,
)

from carl.envs.classic_control.carl_mountaincar import (
    DEFAULT_CONTEXT as CARLMountainCarEnv_defaults,
)
from carl.envs.classic_control.carl_mountaincar import (
    CONTEXT_BOUNDS as CARLMountainCarEnv_bounds,
)

=======
from carl.envs.classic_control.carl_mountaincar import (
    CONTEXT_BOUNDS as CARLMountainCarEnv_bounds,
)
from carl.envs.classic_control.carl_mountaincar import (
    DEFAULT_CONTEXT as CARLMountainCarEnv_defaults,
)
from carl.envs.classic_control.carl_mountaincar import CARLMountainCarEnv
from carl.envs.classic_control.carl_mountaincarcontinuous import (
    CONTEXT_BOUNDS as CARLMountainCarContinuousEnv_bounds,
)
>>>>>>> 6e8e9d12
from carl.envs.classic_control.carl_mountaincarcontinuous import (
    DEFAULT_CONTEXT as CARLMountainCarContinuousEnv_defaults,
)
from carl.envs.classic_control.carl_mountaincarcontinuous import (
<<<<<<< HEAD
    CONTEXT_BOUNDS as CARLMountainCarContinuousEnv_bounds,
)
=======
    CARLMountainCarContinuousEnv,
)
from carl.envs.classic_control.carl_pendulum import (
    CONTEXT_BOUNDS as CARLPendulumEnv_bounds,
)
from carl.envs.classic_control.carl_pendulum import (
    DEFAULT_CONTEXT as CARLPendulumEnv_defaults,
)
from carl.envs.classic_control.carl_pendulum import CARLPendulumEnv
>>>>>>> 6e8e9d12
<|MERGE_RESOLUTION|>--- conflicted
+++ resolved
@@ -7,25 +7,6 @@
     DEFAULT_CONTEXT as CARLAcrobotEnv_defaults,
 )
 from carl.envs.classic_control.carl_acrobot import CARLAcrobotEnv
-from carl.envs.classic_control.carl_cartpole import (
-    CONTEXT_BOUNDS as CARLCartPoleEnv_bounds,
-)
-from carl.envs.classic_control.carl_cartpole import (
-    DEFAULT_CONTEXT as CARLCartPoleEnv_defaults,
-)
-from carl.envs.classic_control.carl_cartpole import CARLCartPoleEnv
-<<<<<<< HEAD
-from carl.envs.classic_control.carl_mountaincarcontinuous import (
-    CARLMountainCarContinuousEnv,
-)
-
-# Contexts and bounds by name
-from carl.envs.classic_control.carl_acrobot import (
-    DEFAULT_CONTEXT as CARLAcrobotEnv_defaults,
-)
-from carl.envs.classic_control.carl_acrobot import (
-    CONTEXT_BOUNDS as CARLAcrobotEnv_bounds,
-)
 
 from carl.envs.classic_control.carl_cartpole import (
     DEFAULT_CONTEXT as CARLCartPoleEnv_defaults,
@@ -33,22 +14,8 @@
 from carl.envs.classic_control.carl_cartpole import (
     CONTEXT_BOUNDS as CARLCartPoleEnv_bounds,
 )
+from carl.envs.classic_control.carl_cartpole import CARLCartPoleEnv
 
-from carl.envs.classic_control.carl_pendulum import (
-    DEFAULT_CONTEXT as CARLPendulumEnv_defaults,
-)
-from carl.envs.classic_control.carl_pendulum import (
-    CONTEXT_BOUNDS as CARLPendulumEnv_bounds,
-)
-
-from carl.envs.classic_control.carl_mountaincar import (
-    DEFAULT_CONTEXT as CARLMountainCarEnv_defaults,
-)
-from carl.envs.classic_control.carl_mountaincar import (
-    CONTEXT_BOUNDS as CARLMountainCarEnv_bounds,
-)
-
-=======
 from carl.envs.classic_control.carl_mountaincar import (
     CONTEXT_BOUNDS as CARLMountainCarEnv_bounds,
 )
@@ -56,25 +23,21 @@
     DEFAULT_CONTEXT as CARLMountainCarEnv_defaults,
 )
 from carl.envs.classic_control.carl_mountaincar import CARLMountainCarEnv
+
 from carl.envs.classic_control.carl_mountaincarcontinuous import (
     CONTEXT_BOUNDS as CARLMountainCarContinuousEnv_bounds,
 )
->>>>>>> 6e8e9d12
 from carl.envs.classic_control.carl_mountaincarcontinuous import (
     DEFAULT_CONTEXT as CARLMountainCarContinuousEnv_defaults,
 )
 from carl.envs.classic_control.carl_mountaincarcontinuous import (
-<<<<<<< HEAD
-    CONTEXT_BOUNDS as CARLMountainCarContinuousEnv_bounds,
-)
-=======
     CARLMountainCarContinuousEnv,
 )
+
 from carl.envs.classic_control.carl_pendulum import (
     CONTEXT_BOUNDS as CARLPendulumEnv_bounds,
 )
 from carl.envs.classic_control.carl_pendulum import (
     DEFAULT_CONTEXT as CARLPendulumEnv_defaults,
 )
-from carl.envs.classic_control.carl_pendulum import CARLPendulumEnv
->>>>>>> 6e8e9d12
+from carl.envs.classic_control.carl_pendulum import CARLPendulumEnv