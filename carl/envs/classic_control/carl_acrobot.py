--- conflicted
+++ resolved
@@ -6,11 +6,8 @@
 
 from carl.envs.carl_env import CARLEnv
 from carl.utils.trial_logger import TrialLogger
-<<<<<<< HEAD
+from carl.context.selection import AbstractSelector
 from carl.context_encoders import ContextEncoder
-=======
-from carl.context.selection import AbstractSelector
->>>>>>> 6e8e9d12
 
 DEFAULT_CONTEXT = {
     "link_length_1": 1,  # should be seen as 100% default and scaled
@@ -63,12 +60,7 @@
     def __init__(
         self,
         env: gym.Env = AcrobotEnv(),
-<<<<<<< HEAD
-        contexts: Dict[str, Dict] = {},
-        instance_mode: str = "rr",
-=======
         contexts: Dict[Any, Dict[Any, Any]] = {},
->>>>>>> 6e8e9d12
         hide_context: bool = False,
         add_gaussian_noise_to_context: bool = False,
         gaussian_noise_std_percentage: float = 0.01,
@@ -78,12 +70,9 @@
         max_episode_length: int = 500,  # from https://github.com/openai/gym/blob/master/gym/envs/__init__.py
         state_context_features: Optional[List[str]] = None,
         dict_observation_space: bool = False,
-<<<<<<< HEAD
-        context_encoder: Optional[ContextEncoder] = None,
-=======
         context_selector: Optional[Union[AbstractSelector, type(AbstractSelector)]] = None,
         context_selector_kwargs: Optional[Dict] = None,
->>>>>>> 6e8e9d12
+        context_encoder: Optional[ContextEncoder] = None,
     ):
         if not contexts:
             contexts = {0: DEFAULT_CONTEXT}
@@ -99,12 +88,10 @@
             max_episode_length=max_episode_length,
             state_context_features=state_context_features,
             dict_observation_space=dict_observation_space,
-<<<<<<< HEAD
-            context_encoder=context_encoder,
-=======
             context_selector=context_selector,
             context_selector_kwargs=context_selector_kwargs,
->>>>>>> 6e8e9d12
+            dict_observation_space=dict_observation_space,
+            context_encoder=context_encoder,
         )
         self.whitelist_gaussian_noise = list(
             DEFAULT_CONTEXT.keys()
