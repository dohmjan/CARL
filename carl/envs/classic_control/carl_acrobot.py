--- conflicted
+++ resolved
@@ -75,18 +75,13 @@
         seed: Optional[int] = None,
         return_info: bool = False,
         options: Optional[dict] = None,
-<<<<<<< HEAD
-    ):
-=======
     ) -> Union[np.ndarray, tuple[np.ndarray, dict]]:
->>>>>>> 075327cb
         super().reset(seed=seed)
         low = (
             self.INITIAL_ANGLE_LOWER,
             self.INITIAL_ANGLE_LOWER,
             self.INITIAL_VELOCITY_LOWER,
             self.INITIAL_VELOCITY_LOWER,
-<<<<<<< HEAD
         )
         high = (
             self.INITIAL_ANGLE_UPPER,
@@ -94,15 +89,6 @@
             self.INITIAL_VELOCITY_UPPER,
             self.INITIAL_VELOCITY_UPPER,
         )
-=======
-        )
-        high = (
-            self.INITIAL_ANGLE_UPPER,
-            self.INITIAL_ANGLE_UPPER,
-            self.INITIAL_VELOCITY_UPPER,
-            self.INITIAL_VELOCITY_UPPER,
-        )
->>>>>>> 075327cb
         self.state = self.np_random.uniform(low=low, high=high).astype(np.float32)
         if not return_info:
             return self._get_ob()
@@ -126,11 +112,7 @@
         context_mask: Optional[List[str]] = None,
         dict_observation_space: bool = False,
         context_selector: Optional[
-<<<<<<< HEAD
-            Union[AbstractSelector, type(AbstractSelector)]
-=======
             Union[AbstractSelector, type[AbstractSelector]]
->>>>>>> 075327cb
         ] = None,
         context_selector_kwargs: Optional[Dict] = None,
     ):
