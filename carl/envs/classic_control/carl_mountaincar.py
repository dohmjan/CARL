--- conflicted
+++ resolved
@@ -6,12 +6,9 @@
 
 from carl.envs.carl_env import CARLEnv
 from carl.utils.trial_logger import TrialLogger
-<<<<<<< HEAD
 from carl.context_encoders import ContextEncoder
 
-=======
 from carl.context.selection import AbstractSelector
->>>>>>> 6e8e9d12
 
 DEFAULT_CONTEXT = {
     "min_position": -1.2,  # unit?
@@ -23,13 +20,8 @@
     "gravity": 0.0025,  # unit?
     "start_position": -0.5,
     "start_position_std": 0.1,
-<<<<<<< HEAD
-    "start_velocity": 0.,
+    "start_velocity": 0.0,
     "start_velocity_std": 0.1,
-=======
-    "start_velocity": 0.0,
-    "start_velocity_std": 0.0,
->>>>>>> 6e8e9d12
     # "min_position_start": -0.6,
     # "max_position_start": -0.4,
     # "min_velocity_start": 0.,
@@ -64,28 +56,16 @@
         # self.max_velocity_start = 0.
         self.position_start = -0.5
         self.position_start_std = 0.1
-<<<<<<< HEAD
         self.velocity_start = 0.
         self.velocity_start_std = 0.1
-        
+
     def reset_state(self):
-=======
-        self.velocity_start = 0.0
-        self.velocity_start_std = 0.0
-
-    def reset_state(self) -> np.ndarray:
->>>>>>> 6e8e9d12
         return np.array(
             [
                 self.np_random.normal(self.position_start, self.position_start_std),
                 self.np_random.normal(self.velocity_start, self.velocity_start_std)
-<<<<<<< HEAD
                 # self.np_random.uniform(low=self.min_position_start, high=self.max_position_start),  # sample start position
                 # self.np_random.uniform(low=self.min_velocity_start, high=self.max_velocity_start)   # sample start velocity
-=======
-                # self.np_random.uniform(low=self.min_position_start, high=self.max_position_start),
-                # self.np_random.uniform(low=self.min_velocity_start, high=self.max_velocity_start)
->>>>>>> 6e8e9d12
             ]
         )
 
@@ -107,12 +87,7 @@
     def __init__(
         self,
         env: gym.Env = CustomMountainCarEnv(),
-<<<<<<< HEAD
-        contexts: Dict[str, Dict] = {},
-        instance_mode: str = "rr",
-=======
         contexts: Dict[Any, Dict[Any, Any]] = {},
->>>>>>> 6e8e9d12
         hide_context: bool = False,
         add_gaussian_noise_to_context: bool = False,
         gaussian_noise_std_percentage: float = 0.01,
@@ -122,12 +97,9 @@
         max_episode_length: int = 200,  # from https://github.com/openai/gym/blob/master/gym/envs/__init__.py
         state_context_features: Optional[List[str]] = None,
         dict_observation_space: bool = False,
-<<<<<<< HEAD
-        context_encoder: Optional[ContextEncoder] = None,
-=======
         context_selector: Optional[Union[AbstractSelector, type(AbstractSelector)]] = None,
         context_selector_kwargs: Optional[Dict] = None,
->>>>>>> 6e8e9d12
+        context_encoder: Optional[ContextEncoder] = None,
     ):
         """
 
@@ -153,12 +125,9 @@
             max_episode_length=max_episode_length,
             state_context_features=state_context_features,
             dict_observation_space=dict_observation_space,
-<<<<<<< HEAD
-            context_encoder=context_encoder,
-=======
             context_selector=context_selector,
             context_selector_kwargs=context_selector_kwargs,
->>>>>>> 6e8e9d12
+            context_encoder=context_encoder,
         )
         self.whitelist_gaussian_noise = list(
             DEFAULT_CONTEXT.keys()
