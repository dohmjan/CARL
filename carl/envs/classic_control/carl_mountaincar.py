from typing import Dict, List, Optional, Tuple, Union

import gym.envs.classic_control as gccenvs
import numpy as np

from carl.context.selection import AbstractSelector
from carl.envs.carl_env import CARLEnv
from carl.utils.trial_logger import TrialLogger
from carl.utils.types import Context, Contexts

DEFAULT_CONTEXT = {
    "min_position": -1.2,  # unit?
    "max_position": 0.6,  # unit?
    "max_speed": 0.07,  # unit?
    "goal_position": 0.5,  # unit?
    "goal_velocity": 0,  # unit?
    "force": 0.001,  # unit?
    "gravity": 0.0025,  # unit?
    "min_position_start": -0.6,
    "max_position_start": -0.4,
    "min_velocity_start": 0.0,
    "max_velocity_start": 0.0,
}

CONTEXT_BOUNDS = {
    "min_position": (-np.inf, np.inf, float),
    "max_position": (-np.inf, np.inf, float),
    "max_speed": (0, np.inf, float),
    "goal_position": (-np.inf, np.inf, float),
    "goal_velocity": (-np.inf, np.inf, float),
    "force": (-np.inf, np.inf, float),
    "gravity": (0, np.inf, float),
    "min_position_start": (-np.inf, np.inf, float),
    "max_position_start": (-np.inf, np.inf, float),
    "min_velocity_start": (-np.inf, np.inf, float),
    "max_velocity_start": (-np.inf, np.inf, float),
}


class CustomMountainCarEnv(gccenvs.mountain_car.MountainCarEnv):
    def __init__(self, goal_velocity: float = 0.0):
        super(CustomMountainCarEnv, self).__init__(goal_velocity=goal_velocity)
        self.min_position_start = -0.6
        self.max_position_start = -0.4
        self.min_velocity_start = 0.0
        self.max_velocity_start = 0.0
<<<<<<< HEAD
=======
        self.state: np.ndarray  # type: ignore [assignment]
>>>>>>> 075327cb

    def sample_initial_state(self) -> np.ndarray:
        return np.array(
            [
                self.np_random.uniform(
                    low=self.min_position_start, high=self.max_position_start
                ),
                self.np_random.uniform(
                    low=self.min_velocity_start, high=self.max_velocity_start
                ),
            ]
        )

    def reset(
        self,
        *,
        seed: Optional[int] = None,
        return_info: bool = False,
        options: Optional[dict] = None,
    ) -> Union[np.ndarray, tuple[np.ndarray, dict]]:
        super().reset(seed=seed)
        self.state = self.sample_initial_state()
        if not return_info:
            return np.array(self.state, dtype=np.float32)
        else:
            return np.array(self.state, dtype=np.float32), {}

    def step(self, action: int) -> Tuple[np.ndarray, float, bool, Dict]:
        state, reward, done, info = super().step(action)
        return (
            state.squeeze(),
            reward,
            done,
            info,
        )  # TODO something weird is happening such that the state gets shape (2,1) instead of (2,)


class CARLMountainCarEnv(CARLEnv):
    def __init__(
        self,
        env: CustomMountainCarEnv = CustomMountainCarEnv(),
        contexts: Contexts = {},
        hide_context: bool = True,
        add_gaussian_noise_to_context: bool = False,
        gaussian_noise_std_percentage: float = 0.01,
        logger: Optional[TrialLogger] = None,
        scale_context_features: str = "no",
        default_context: Optional[Context] = DEFAULT_CONTEXT,
        max_episode_length: int = 200,  # from https://github.com/openai/gym/blob/master/gym/envs/__init__.py
        state_context_features: Optional[List[str]] = None,
        context_mask: Optional[List[str]] = None,
        dict_observation_space: bool = False,
        context_selector: Optional[
<<<<<<< HEAD
            Union[AbstractSelector, type(AbstractSelector)]
=======
            Union[AbstractSelector, type[AbstractSelector]]
>>>>>>> 075327cb
        ] = None,
        context_selector_kwargs: Optional[Dict] = None,
    ):
        """

        Parameters
        ----------
        env: gym.Env, optional
            Defaults to classic control environment mountain car from gym (MountainCarEnv).
        contexts: List[Dict], optional
            Different contexts / different environment parameter settings.
        instance_mode: str, optional
        """
        if not contexts:
            contexts = {0: DEFAULT_CONTEXT}
        super().__init__(
            env=env,
            contexts=contexts,
            hide_context=hide_context,
            add_gaussian_noise_to_context=add_gaussian_noise_to_context,
            gaussian_noise_std_percentage=gaussian_noise_std_percentage,
            logger=logger,
            scale_context_features=scale_context_features,
            default_context=default_context,
            max_episode_length=max_episode_length,
            state_context_features=state_context_features,
            dict_observation_space=dict_observation_space,
            context_selector=context_selector,
            context_selector_kwargs=context_selector_kwargs,
            context_mask=context_mask,
        )
        self.whitelist_gaussian_noise = list(
            DEFAULT_CONTEXT.keys()
        )  # allow to augment all values

    def _update_context(self) -> None:
        self.env: CustomMountainCarEnv
        self.env.min_position = self.context["min_position"]
        self.env.max_position = self.context["max_position"]
        self.env.max_speed = self.context["max_speed"]
        self.env.goal_position = self.context["goal_position"]
        self.env.goal_velocity = self.context["goal_velocity"]
        self.env.min_position_start = self.context["min_position_start"]
        self.env.max_position_start = self.context["max_position_start"]
        self.env.min_velocity_start = self.context["min_velocity_start"]
        self.env.max_velocity_start = self.context["max_velocity_start"]
        self.env.force = self.context["force"]
        self.env.gravity = self.context["gravity"]

        self.low = np.array(
            [self.env.min_position, -self.env.max_speed], dtype=np.float32
        ).squeeze()
        self.high = np.array(
            [self.env.max_position, self.env.max_speed], dtype=np.float32
        ).squeeze()

        self.build_observation_space(self.low, self.high, CONTEXT_BOUNDS)<|MERGE_RESOLUTION|>--- conflicted
+++ resolved
@@ -44,10 +44,7 @@
         self.max_position_start = -0.4
         self.min_velocity_start = 0.0
         self.max_velocity_start = 0.0
-<<<<<<< HEAD
-=======
         self.state: np.ndarray  # type: ignore [assignment]
->>>>>>> 075327cb
 
     def sample_initial_state(self) -> np.ndarray:
         return np.array(
@@ -101,11 +98,7 @@
         context_mask: Optional[List[str]] = None,
         dict_observation_space: bool = False,
         context_selector: Optional[
-<<<<<<< HEAD
-            Union[AbstractSelector, type(AbstractSelector)]
-=======
             Union[AbstractSelector, type[AbstractSelector]]
->>>>>>> 075327cb
         ] = None,
         context_selector_kwargs: Optional[Dict] = None,
     ):
