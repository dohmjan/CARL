from typing import Any, Dict, List, Optional, Union

import gym
import numpy as np
from gym.envs.classic_control import CartPoleEnv

from carl.envs.carl_env import CARLEnv
from carl.utils.trial_logger import TrialLogger
from carl.context.selection import AbstractSelector

DEFAULT_CONTEXT = {
    "gravity": 9.8,
    "masscart": 1.0,  # Should be seen as 100% and scaled accordingly
    "masspole": 0.1,  # Should be seen as 100% and scaled accordingly
    "pole_length": 0.5,  # Should be seen as 100% and scaled accordingly
    "force_magnifier": 10.0,
    "update_interval": 0.02,  # Seconds between updates
}

CONTEXT_BOUNDS = {
    "gravity": (0.1, np.inf, float),  # Positive gravity
    "masscart": (0.1, 10, float),  # Cart mass can be varied by a factor of 10
    "masspole": (0.01, 1, float),  # Pole mass can be varied by a factor of 10
    "pole_length": (0.05, 5, float),  # Pole length can be varied by a factor of 10
    "force_magnifier": (1, 100, int),  # Force magnifier can be varied by a factor of 10
    "update_interval": (
        0.002,
        0.2,
        float,
    ),  # Update interval can be varied by a factor of 10
}


class CARLCartPoleEnv(CARLEnv):
    """
    CartPole-v1
    """
    def __init__(
<<<<<<< HEAD
            self,
            env: gym.Env = CartPoleEnv(),
            contexts: Dict[str, Dict] = {},
            instance_mode: str = "rr",
            hide_context: bool = False,
            add_gaussian_noise_to_context: bool = False,
            gaussian_noise_std_percentage: float = 0.01,
            logger: Optional[TrialLogger] = None,
            scale_context_features: str = "no",
            default_context: Optional[Dict] = DEFAULT_CONTEXT,
            max_episode_length: int = 500,  # from https://github.com/openai/gym/blob/master/gym/envs/__init__.py
            state_context_features: Optional[List[str]] = None,
=======
        self,
        env: gym.Env = CartPoleEnv(),
        contexts: Dict[Any, Dict[Any, Any]] = {},
        hide_context: bool = False,
        add_gaussian_noise_to_context: bool = False,
        gaussian_noise_std_percentage: float = 0.01,
        logger: Optional[TrialLogger] = None,
        scale_context_features: str = "no",
        default_context: Optional[Dict] = DEFAULT_CONTEXT,
        max_episode_length: int = 500,  # from https://github.com/openai/gym/blob/master/gym/envs/__init__.py
        state_context_features: Optional[List[str]] = None,
        dict_observation_space: bool = False,
        context_selector: Optional[Union[AbstractSelector, type(AbstractSelector)]] = None,
        context_selector_kwargs: Optional[Dict] = None,
>>>>>>> 6e8e9d12
    ):
        if not contexts:
            contexts = {0: DEFAULT_CONTEXT}
        super().__init__(
            env=env,
            contexts=contexts,
            hide_context=hide_context,
            add_gaussian_noise_to_context=add_gaussian_noise_to_context,
            gaussian_noise_std_percentage=gaussian_noise_std_percentage,
            logger=logger,
            scale_context_features=scale_context_features,
            default_context=default_context,
            max_episode_length=max_episode_length,
            state_context_features=state_context_features,
<<<<<<< HEAD
=======
            dict_observation_space=dict_observation_space,
            context_selector=context_selector,
            context_selector_kwargs=context_selector_kwargs,
>>>>>>> 6e8e9d12
        )
        self.whitelist_gaussian_noise = list(
            DEFAULT_CONTEXT.keys()
        )  # allow to augment all values

    def _update_context(self) -> None:
        self.env.gravity = self.context["gravity"]
        self.env.masscart = self.context["masscart"]
        self.env.masspole = self.context["masspole"]
        self.env.length = self.context["pole_length"]
        self.env.force_mag = self.context["force_magnifier"]
        self.env.tau = self.context["update_interval"]

        high = np.array(
            [
                self.env.x_threshold * 2,
                np.finfo(np.float32).max,
                self.env.theta_threshold_radians * 2,
                np.finfo(np.float32).max,
            ],
            dtype=np.float32,
        )
        low = -high
        self.build_observation_space(low, high, CONTEXT_BOUNDS)<|MERGE_RESOLUTION|>--- conflicted
+++ resolved
@@ -36,20 +36,6 @@
     CartPole-v1
     """
     def __init__(
-<<<<<<< HEAD
-            self,
-            env: gym.Env = CartPoleEnv(),
-            contexts: Dict[str, Dict] = {},
-            instance_mode: str = "rr",
-            hide_context: bool = False,
-            add_gaussian_noise_to_context: bool = False,
-            gaussian_noise_std_percentage: float = 0.01,
-            logger: Optional[TrialLogger] = None,
-            scale_context_features: str = "no",
-            default_context: Optional[Dict] = DEFAULT_CONTEXT,
-            max_episode_length: int = 500,  # from https://github.com/openai/gym/blob/master/gym/envs/__init__.py
-            state_context_features: Optional[List[str]] = None,
-=======
         self,
         env: gym.Env = CartPoleEnv(),
         contexts: Dict[Any, Dict[Any, Any]] = {},
@@ -64,7 +50,7 @@
         dict_observation_space: bool = False,
         context_selector: Optional[Union[AbstractSelector, type(AbstractSelector)]] = None,
         context_selector_kwargs: Optional[Dict] = None,
->>>>>>> 6e8e9d12
+        # TODO add context encoder
     ):
         if not contexts:
             contexts = {0: DEFAULT_CONTEXT}
@@ -79,12 +65,9 @@
             default_context=default_context,
             max_episode_length=max_episode_length,
             state_context_features=state_context_features,
-<<<<<<< HEAD
-=======
             dict_observation_space=dict_observation_space,
             context_selector=context_selector,
             context_selector_kwargs=context_selector_kwargs,
->>>>>>> 6e8e9d12
         )
         self.whitelist_gaussian_noise = list(
             DEFAULT_CONTEXT.keys()
