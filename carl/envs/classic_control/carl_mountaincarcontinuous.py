--- conflicted
+++ resolved
@@ -108,11 +108,8 @@
             dict_observation_space=dict_observation_space,
             context_selector=context_selector,
             context_selector_kwargs=context_selector_kwargs,
-<<<<<<< HEAD
             context_encoder=context_encoder,
-=======
             context_mask=context_mask,
->>>>>>> eada47e8
         )
         self.whitelist_gaussian_noise = list(
             DEFAULT_CONTEXT.keys()
