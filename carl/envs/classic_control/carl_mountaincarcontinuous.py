from typing import Dict, List, Optional, Union

import gym
import gym.envs.classic_control as gccenvs
import numpy as np

from carl.envs.carl_env import CARLEnv
from carl.utils.trial_logger import TrialLogger
<<<<<<< HEAD
from carl.context_encoders import ContextEncoder
=======
from carl.context.selection import AbstractSelector
>>>>>>> 6e8e9d12

DEFAULT_CONTEXT = {
    "min_position": -1.2,
    "max_position": 0.6,
    "max_speed": 0.07,
    "goal_position": 0.45,
    "goal_velocity": 0.0,
    "power": 0.0015,
    # "gravity": 0.0025,  # currently hardcoded in step
    "min_position_start": -0.6,
    "max_position_start": -0.4,
    "min_velocity_start": 0.0,
    "max_velocity_start": 0.0,
}
CONTEXT_BOUNDS = {
    "min_position": (-np.inf, np.inf, float),
    "max_position": (-np.inf, np.inf, float),
    "max_speed": (0, np.inf, float),
    "goal_position": (-np.inf, np.inf, float),
    "goal_velocity": (-np.inf, np.inf, float),
    "power": (-np.inf, np.inf, float),
    # "force": (-np.inf, np.inf),
    # "gravity": (0, np.inf),
    "min_position_start": (-np.inf, np.inf, float),  # TODO need to check these
    "max_position_start": (-np.inf, np.inf, float),
    "min_velocity_start": (-np.inf, np.inf, float),
    "max_velocity_start": (-np.inf, np.inf, float),
}


class CustomMountainCarContinuousEnv(
    gccenvs.continuous_mountain_car.Continuous_MountainCarEnv
):
    def __init__(self, goal_velocity: float = 0.0):
        super(CustomMountainCarContinuousEnv, self).__init__(
            goal_velocity=goal_velocity
        )
        self.min_position_start = -0.6
        self.max_position_start = -0.4
        self.min_velocity_start = 0.0
        self.max_velocity_start = 0.0

<<<<<<< HEAD
    def reset_state(self):
=======
    def reset_state(self) -> np.ndarray:
>>>>>>> 6e8e9d12
        return np.array(
            [
                self.np_random.uniform(
                    low=self.min_position_start, high=self.max_position_start
                ),  # sample start position
                self.np_random.uniform(
                    low=self.min_velocity_start, high=self.max_velocity_start
                ),  # sample start velocity
            ]
        )


class CARLMountainCarContinuousEnv(CARLEnv):
    def __init__(
        self,
        env: gym.Env = CustomMountainCarContinuousEnv(),
        contexts: Dict[str, Dict] = {},
<<<<<<< HEAD
        instance_mode: str = "rr",
        hide_context: bool = False,
        add_gaussian_noise_to_context: bool = False,
=======
        hide_context: bool = False,
        add_gaussian_noise_to_context: bool = True,
>>>>>>> 6e8e9d12
        gaussian_noise_std_percentage: float = 0.01,
        logger: Optional[TrialLogger] = None,
        scale_context_features: str = "no",
        default_context: Optional[Dict] = DEFAULT_CONTEXT,
        max_episode_length: int = 999,  # from https://github.com/openai/gym/blob/master/gym/envs/__init__.py
        state_context_features: Optional[List[str]] = None,
        dict_observation_space: bool = False,
<<<<<<< HEAD
        context_encoder: Optional[ContextEncoder] = None,
=======
        context_selector: Optional[Union[AbstractSelector, type(AbstractSelector)]] = None,
        context_selector_kwargs: Optional[Dict] = None,
>>>>>>> 6e8e9d12
    ):
        """

        Parameters
        ----------
        env: gym.Env, optional
            Defaults to classic control environment mountain car from gym (MountainCarEnv).
        contexts: List[Dict], optional
            Different contexts / different environment parameter settings.
        instance_mode: str, optional
        """
        if not contexts:
            contexts = {0: DEFAULT_CONTEXT}
        super().__init__(
            env=env,
            contexts=contexts,
            hide_context=hide_context,
            add_gaussian_noise_to_context=add_gaussian_noise_to_context,
            gaussian_noise_std_percentage=gaussian_noise_std_percentage,
            logger=logger,
            scale_context_features=scale_context_features,
            default_context=default_context,
            max_episode_length=max_episode_length,
<<<<<<< HEAD
            state_context_features=state_context_features,
            dict_observation_space=dict_observation_space,
            context_encoder=context_encoder,
=======
            state_context_features = state_context_features,
            dict_observation_space=dict_observation_space,
            context_selector=context_selector,
            context_selector_kwargs=context_selector_kwargs,
>>>>>>> 6e8e9d12
        )
        self.whitelist_gaussian_noise = list(
            DEFAULT_CONTEXT.keys()
        )  # allow to augment all values

    def _update_context(self) -> None:
        self.env.min_position = self.context["min_position"]
        self.env.max_position = self.context["max_position"]
        self.env.max_speed = self.context["max_speed"]
        self.env.goal_position = self.context["goal_position"]
        self.env.goal_velocity = self.context["goal_velocity"]
        self.env.min_position_start = self.context["min_position_start"]
        self.env.max_position_start = self.context["max_position_start"]
        self.env.min_velocity_start = self.context["min_velocity_start"]
        self.env.max_velocity_start = self.context["max_velocity_start"]
        self.env.power = self.context["power"]
        # self.env.force = self.context["force"]
        # self.env.gravity = self.context["gravity"]

        self.low = np.array(
            [self.env.min_position, -self.env.max_speed], dtype=np.float32
        ).squeeze()
        self.high = np.array(
            [self.env.max_position, self.env.max_speed], dtype=np.float32
        ).squeeze()

        self.build_observation_space(self.low, self.high, CONTEXT_BOUNDS)<|MERGE_RESOLUTION|>--- conflicted
+++ resolved
@@ -6,11 +6,8 @@
 
 from carl.envs.carl_env import CARLEnv
 from carl.utils.trial_logger import TrialLogger
-<<<<<<< HEAD
 from carl.context_encoders import ContextEncoder
-=======
 from carl.context.selection import AbstractSelector
->>>>>>> 6e8e9d12
 
 DEFAULT_CONTEXT = {
     "min_position": -1.2,
@@ -53,11 +50,7 @@
         self.min_velocity_start = 0.0
         self.max_velocity_start = 0.0
 
-<<<<<<< HEAD
-    def reset_state(self):
-=======
     def reset_state(self) -> np.ndarray:
->>>>>>> 6e8e9d12
         return np.array(
             [
                 self.np_random.uniform(
@@ -75,14 +68,8 @@
         self,
         env: gym.Env = CustomMountainCarContinuousEnv(),
         contexts: Dict[str, Dict] = {},
-<<<<<<< HEAD
-        instance_mode: str = "rr",
-        hide_context: bool = False,
-        add_gaussian_noise_to_context: bool = False,
-=======
         hide_context: bool = False,
         add_gaussian_noise_to_context: bool = True,
->>>>>>> 6e8e9d12
         gaussian_noise_std_percentage: float = 0.01,
         logger: Optional[TrialLogger] = None,
         scale_context_features: str = "no",
@@ -90,12 +77,9 @@
         max_episode_length: int = 999,  # from https://github.com/openai/gym/blob/master/gym/envs/__init__.py
         state_context_features: Optional[List[str]] = None,
         dict_observation_space: bool = False,
-<<<<<<< HEAD
-        context_encoder: Optional[ContextEncoder] = None,
-=======
         context_selector: Optional[Union[AbstractSelector, type(AbstractSelector)]] = None,
         context_selector_kwargs: Optional[Dict] = None,
->>>>>>> 6e8e9d12
+        context_encoder: Optional[ContextEncoder] = None,
     ):
         """
 
@@ -119,16 +103,12 @@
             scale_context_features=scale_context_features,
             default_context=default_context,
             max_episode_length=max_episode_length,
-<<<<<<< HEAD
-            state_context_features=state_context_features,
-            dict_observation_space=dict_observation_space,
-            context_encoder=context_encoder,
-=======
             state_context_features = state_context_features,
             dict_observation_space=dict_observation_space,
             context_selector=context_selector,
             context_selector_kwargs=context_selector_kwargs,
->>>>>>> 6e8e9d12
+            state_context_features=state_context_features,
+            context_encoder=context_encoder,
         )
         self.whitelist_gaussian_noise = list(
             DEFAULT_CONTEXT.keys()
