--- conflicted
+++ resolved
@@ -39,26 +39,15 @@
 found = check_spec("brax")
 if found:
     from carl.envs.brax import *
-
-<<<<<<< HEAD
-    pass
 else:
     warnings.warn(
         "Module 'Brax' not found. If you want to use these environments, please follow the installation guide."
     )
 
 # TODO: This is currently out because of Java issues. 
-# try:
-#     from carl.envs.mario import *
-# except:
-#     warnings.warn(
-#         "Module 'Mario' not found. Please follow installation guide for ToadGAN environment."
-#     )
-=======
-found = check_spec("py4j")
-if found:
-    from carl.envs.mario import *
->>>>>>> 4abb4d71
+#found = check_spec("py4j")
+#if found:
+#    from carl.envs.mario import *
 
 found = check_spec("dm_control")
 if found:
