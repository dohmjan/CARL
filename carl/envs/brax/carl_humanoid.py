from typing import Any, Dict, List, Optional, Union

import copy
import json

import numpy as np
import brax
from brax import jumpy as jp
from brax.envs.wrappers import GymWrapper, VectorWrapper, VectorGymWrapper
from brax.envs.humanoid import Humanoid, _SYSTEM_CONFIG
from brax.physics import bodies

from google.protobuf import json_format, text_format
from google.protobuf.json_format import MessageToDict
from numpyencoder import NumpyEncoder

from carl.envs.carl_env import CARLEnv
from carl.utils.trial_logger import TrialLogger
from carl.context.selection import AbstractSelector

from carl.context_encoders import ContextEncoder

DEFAULT_CONTEXT = {
    "gravity": -9.8,
    "friction": 0.6,
    "angular_damping": -0.05,
    "joint_angular_damping": 20,
    "torso_mass": 8.907463,
}

CONTEXT_BOUNDS = {
    "gravity": (-np.inf, -0.1, float),
    "friction": (-np.inf, np.inf, float),
    "angular_damping": (-np.inf, np.inf, float),
    "joint_angular_damping": (0, np.inf, float),
    "torso_mass": (0.1, np.inf, float),
}


class CARLHumanoid(CARLEnv):
    def __init__(
        self,
        env: Humanoid = Humanoid(),
<<<<<<< HEAD
        contexts: Dict[str, Dict] = {},
        instance_mode="rr",
=======
        n_envs: int = 1,
        contexts: Dict[str, Dict] = {},
>>>>>>> 6e8e9d12
        hide_context=False,
        add_gaussian_noise_to_context: bool = False,
        gaussian_noise_std_percentage: float = 0.01,
        logger: Optional[TrialLogger] = None,
        scale_context_features: str = "no",
        default_context: Optional[Dict] = DEFAULT_CONTEXT,
        state_context_features: Optional[List[str]] = None,
        dict_observation_space: bool = False,
<<<<<<< HEAD
        context_encoder: Optional[ContextEncoder] = None,
        max_episode_length: int = 1000,
    ):
        env = GymWrapper(env)
=======
        context_selector: Optional[Union[AbstractSelector, type(AbstractSelector)]] = None,
        context_selector_kwargs: Optional[Dict] = None,
    ):
        if n_envs == 1:
            env = GymWrapper(env)
        else:
            env = VectorGymWrapper(VectorWrapper(env, n_envs))

>>>>>>> 6e8e9d12
        self.base_config = MessageToDict(
            text_format.Parse(_SYSTEM_CONFIG, brax.Config())
        )
        if not contexts:
            contexts = {0: DEFAULT_CONTEXT}
        super().__init__(
            env=env,
            n_envs=n_envs,
            contexts=contexts,
            hide_context=hide_context,
            add_gaussian_noise_to_context=add_gaussian_noise_to_context,
            gaussian_noise_std_percentage=gaussian_noise_std_percentage,
            logger=logger,
            scale_context_features=scale_context_features,
            default_context=default_context,
            state_context_features=state_context_features,
            dict_observation_space=dict_observation_space,
<<<<<<< HEAD
            context_encoder=context_encoder,
            max_episode_length=max_episode_length,
=======
            context_selector=context_selector,
            context_selector_kwargs=context_selector_kwargs,
>>>>>>> 6e8e9d12
        )
        self.whitelist_gaussian_noise = list(
            DEFAULT_CONTEXT.keys()
        )  # allow to augment all values

    def _update_context(self) -> None:
        config = copy.deepcopy(self.base_config)
        config["gravity"] = {"z": self.context["gravity"]}
        config["friction"] = self.context["friction"]
        config["angularDamping"] = self.context["angular_damping"]
        for j in range(len(config["joints"])):
            config["joints"][j]["angularDamping"] = self.context[
                "joint_angular_damping"
            ]
        config["bodies"][0]["mass"] = self.context["torso_mass"]
        # This converts the dict to a JSON String, then parses it into an empty brax config
        protobuf_config = json_format.Parse(
            json.dumps(config, cls=NumpyEncoder), brax.Config()
        )
        self.env.sys = brax.System(protobuf_config)
        body = bodies.Body(config=self.env.sys.config)
        body = jp.take(body, body.idx[:-1])  # skip the floor body
        self.env.mass = body.mass.reshape(-1, 1)
        self.env.inertia = body.inertia

    def __getattr__(self, name: str) -> Any:
        if name in ["sys", "body", "mass", "inertia"]:
            return getattr(self.env._environment, name)
        else:
            return getattr(self, name)<|MERGE_RESOLUTION|>--- conflicted
+++ resolved
@@ -41,13 +41,8 @@
     def __init__(
         self,
         env: Humanoid = Humanoid(),
-<<<<<<< HEAD
-        contexts: Dict[str, Dict] = {},
-        instance_mode="rr",
-=======
         n_envs: int = 1,
         contexts: Dict[str, Dict] = {},
->>>>>>> 6e8e9d12
         hide_context=False,
         add_gaussian_noise_to_context: bool = False,
         gaussian_noise_std_percentage: float = 0.01,
@@ -56,21 +51,16 @@
         default_context: Optional[Dict] = DEFAULT_CONTEXT,
         state_context_features: Optional[List[str]] = None,
         dict_observation_space: bool = False,
-<<<<<<< HEAD
+        context_selector: Optional[Union[AbstractSelector, type(AbstractSelector)]] = None,
+        context_selector_kwargs: Optional[Dict] = None,
         context_encoder: Optional[ContextEncoder] = None,
         max_episode_length: int = 1000,
-    ):
-        env = GymWrapper(env)
-=======
-        context_selector: Optional[Union[AbstractSelector, type(AbstractSelector)]] = None,
-        context_selector_kwargs: Optional[Dict] = None,
     ):
         if n_envs == 1:
             env = GymWrapper(env)
         else:
             env = VectorGymWrapper(VectorWrapper(env, n_envs))
 
->>>>>>> 6e8e9d12
         self.base_config = MessageToDict(
             text_format.Parse(_SYSTEM_CONFIG, brax.Config())
         )
@@ -88,13 +78,10 @@
             default_context=default_context,
             state_context_features=state_context_features,
             dict_observation_space=dict_observation_space,
-<<<<<<< HEAD
             context_encoder=context_encoder,
             max_episode_length=max_episode_length,
-=======
             context_selector=context_selector,
             context_selector_kwargs=context_selector_kwargs,
->>>>>>> 6e8e9d12
         )
         self.whitelist_gaussian_noise = list(
             DEFAULT_CONTEXT.keys()
