--- conflicted
+++ resolved
@@ -40,24 +40,6 @@
 
 class CARLAnt(CARLEnv):
     def __init__(
-<<<<<<< HEAD
-        self,
-        env: Ant = Ant(),
-        contexts: Dict[str, Dict] = {},
-        instance_mode="rr",
-        hide_context=False,
-        add_gaussian_noise_to_context: bool = False,
-        gaussian_noise_std_percentage: float = 0.01,
-        logger: Optional[TrialLogger] = None,
-        scale_context_features: str = "no",
-        default_context: Optional[Dict] = DEFAULT_CONTEXT,
-        state_context_features: Optional[List[str]] = None,
-        dict_observation_space: bool = False,
-        context_encoder: Optional[ContextEncoder] = None,
-        max_episode_length: int = 1000,
-    ):
-        env = GymWrapper(env)
-=======
             self,
             env: Ant = Ant(),
             n_envs: int = 1,
@@ -72,14 +54,19 @@
             dict_observation_space: bool = False,
             context_selector: Optional[Union[AbstractSelector, type(AbstractSelector)]] = None,
             context_selector_kwargs: Optional[Dict] = None,
+            context_encoder: Optional[ContextEncoder] = None,
+            max_episode_length: int = 1000,
 
     ):
+        env = GymWrapper(env)
+        self.base_config = MessageToDict(
+            text_format.Parse(_SYSTEM_CONFIG, brax.Config())
+        )
         if n_envs == 1:
             env = GymWrapper(env)
         else:
             env = VectorGymWrapper(VectorWrapper(env, n_envs))
 
->>>>>>> 6e8e9d12
         self.base_config = MessageToDict(
             text_format.Parse(_SYSTEM_CONFIG, brax.Config())
         )
@@ -97,13 +84,10 @@
             default_context=default_context,
             state_context_features=state_context_features,
             dict_observation_space=dict_observation_space,
-<<<<<<< HEAD
             context_encoder=context_encoder,
             max_episode_length=max_episode_length,
-=======
             context_selector=context_selector,
             context_selector_kwargs=context_selector_kwargs,
->>>>>>> 6e8e9d12
         )
         self.whitelist_gaussian_noise = list(
             DEFAULT_CONTEXT.keys()
