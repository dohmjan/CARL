from __future__ import annotations

import numpy as np
<<<<<<< HEAD

from carl.context.context_space import ContextFeature, UniformFloatContextFeature
from carl.envs.brax.carl_brax_env import CARLBraxEnv


class CARLBraxAnt(CARLBraxEnv):
    env_name: str = "ant"
    asset_path: str = "envs/assets/ant.xml"

    @staticmethod
    def get_context_features() -> dict[str, ContextFeature]:
        return {
            "gravity": UniformFloatContextFeature(
                "gravity", lower=-1000, upper=-1e-6, default_value=-9.8
            ),
            "friction": UniformFloatContextFeature(
                "friction", lower=0, upper=100, default_value=1
            ),
            "elasticity": UniformFloatContextFeature(
                "elasticity", lower=0, upper=100, default_value=0
            ),
            "ang_damping": UniformFloatContextFeature(
                "ang_damping", lower=-np.inf, upper=np.inf, default_value=-0.05
            ),
            "mass_torso": UniformFloatContextFeature(
                "mass_torso", lower=1e-6, upper=np.inf, default_value=10
            ),
            "viscosity": UniformFloatContextFeature(
                "viscosity", lower=0, upper=np.inf, default_value=0
            ),
        }
=======
import jax.numpy as jnp
from brax.envs.ant import Ant


from carl.context.selection import AbstractSelector
# from carl.envs.carl_brax_env import CARLBraxEnv
from carl.utils.types import Context, Contexts
from carl.envs.brax.carl_brax_env import CARLBraxEnv

DEFAULT_CONTEXT = {
    "stiffness_factor": 1,
    "gravity": -9.81,
    "friction": 1,
    "damping_factor": 1,
    "actuator_strength_factor": 1,
    "torso_mass": 10,
    "dt": 0.01
}

CONTEXT_BOUNDS = {
    "stiffness_factor": (0, np.inf, float),
    "gravity": (-np.inf, -0.1, float),
    "friction": (-np.inf, np.inf, float),
    "damping_factor": (-np.inf, np.inf, float),
    "actuator_strength_factor": (1, np.inf, float),
    "torso_mass": (0.1, np.inf, float),
    "dt": (0.0001, 0.03, float),
}



class CARLAnt(CARLBraxEnv):
    env_name: str = "ant"
    DEFAULT_CONTEXT: Context = DEFAULT_CONTEXT

    def _update_context(self) -> None:
        self.env: Ant
        config = {}
        config["gravity"] = jnp.array([0, 0, self.context["gravity"]])
        config["dt"] = jnp.array(self.context["dt"])
        new_mass = self.env._env.sys.link.inertia.mass.at[0].set(self.context["torso_mass"])
        # TODO: do we want to implement this?
        #new_com = self.env.sys.link.inertia.transform
        #new_inertia = self.env.sys.link.inertia.i
        inertia = self.env._env.sys.link.inertia.replace(mass=new_mass)
        config["link"] = self.env._env.sys.link.replace(inertia=inertia)
        new_stiffness = self.context["stiffness_factor"]*self.env._env.sys.dof.stiffness
        new_damping = self.context["damping_factor"]*self.env._env.sys.dof.damping
        config["dof"] = self.env._env.sys.dof.replace(stiffness=new_stiffness, damping=new_damping)
        new_gear = self.context["actuator_strength_factor"]*self.env._env.sys.actuator.gear
        config["actuator"] = self.env._env.sys.actuator.replace(gear=new_gear)
        geoms = self.env._env.sys.geoms
        geoms[0] = geoms[0].replace(friction=jnp.array([self.context["friction"]]))
        config["geoms"] = geoms
        self.env._env.sys = self.env._env.sys.replace(**config)


# # NOTE: this is not up to date!
# class CARLBraxAnt(CARLBraxEnv):
#     def __init__(
#         self,
#         env: Ant = Ant(),
#         contexts: Contexts = {},
#         state_context_features: list[str] | None = None,
#         dict_observation: bool = False,
#         context_selector: AbstractSelector | type[AbstractSelector] | None = None,
#         context_selector_kwargs: dict = None,
#     ):
#         super().__init__(
#             env=env,
#             contexts=contexts,
#             state_context_features=state_context_features,
#             dict_observation=dict_observation,
#             context_selector=context_selector,
#             context_selector_kwargs=context_selector_kwargs
#         )

#         #self.base_config = MessageToDict(
#         #    text_format.Parse(_SYSTEM_CONFIG_SPRING, brax.Config())
#         #)

#     def _update_context(self) -> None:
#         #self.env: Ant
#         config = {}#copy.deepcopy(self.base_config)
#         config["gravity"] = jnp.array([0, 0, self.context["gravity"]])
#         #config["friction"] = self.context["friction"]
#         config["dt"] = self.context["dt"]
#         #for j in range(len(config["joints"])):
#         #    config["joints"][j]["angularDamping"] = self.context[
#         #        "joint_angular_damping"
#         #    ]
#         #    config["joints"][j]["stiffness"] = self.context["joint_stiffness"]
#         #for a in range(len(config["actuators"])):
#         #    config["actuators"][a]["strength"] = self.context["actuator_strength"]
#         #config["bodies"][0]["mass"] = self.context["torso_mass"]
#         # This converts the dict to a JSON String, then parses it into an empty brax config
#         #self.env.sys = brax.System(
#         #    json_format.Parse(json.dumps(config), brax.Config())
#         #)
#         self.env.sys = self.env.sys.replace(**config)
>>>>>>> 04543d89
<|MERGE_RESOLUTION|>--- conflicted
+++ resolved
@@ -1,7 +1,7 @@
+from __future__ import annotations
 from __future__ import annotations
 
 import numpy as np
-<<<<<<< HEAD
 
 from carl.context.context_space import ContextFeature, UniformFloatContextFeature
 from carl.envs.brax.carl_brax_env import CARLBraxEnv
@@ -33,87 +33,6 @@
                 "viscosity", lower=0, upper=np.inf, default_value=0
             ),
         }
-=======
-import jax.numpy as jnp
-from brax.envs.ant import Ant
-
-
-from carl.context.selection import AbstractSelector
-# from carl.envs.carl_brax_env import CARLBraxEnv
-from carl.utils.types import Context, Contexts
-from carl.envs.brax.carl_brax_env import CARLBraxEnv
-
-DEFAULT_CONTEXT = {
-    "stiffness_factor": 1,
-    "gravity": -9.81,
-    "friction": 1,
-    "damping_factor": 1,
-    "actuator_strength_factor": 1,
-    "torso_mass": 10,
-    "dt": 0.01
-}
-
-CONTEXT_BOUNDS = {
-    "stiffness_factor": (0, np.inf, float),
-    "gravity": (-np.inf, -0.1, float),
-    "friction": (-np.inf, np.inf, float),
-    "damping_factor": (-np.inf, np.inf, float),
-    "actuator_strength_factor": (1, np.inf, float),
-    "torso_mass": (0.1, np.inf, float),
-    "dt": (0.0001, 0.03, float),
-}
-
-
-
-class CARLAnt(CARLBraxEnv):
-    env_name: str = "ant"
-    DEFAULT_CONTEXT: Context = DEFAULT_CONTEXT
-
-    def _update_context(self) -> None:
-        self.env: Ant
-        config = {}
-        config["gravity"] = jnp.array([0, 0, self.context["gravity"]])
-        config["dt"] = jnp.array(self.context["dt"])
-        new_mass = self.env._env.sys.link.inertia.mass.at[0].set(self.context["torso_mass"])
-        # TODO: do we want to implement this?
-        #new_com = self.env.sys.link.inertia.transform
-        #new_inertia = self.env.sys.link.inertia.i
-        inertia = self.env._env.sys.link.inertia.replace(mass=new_mass)
-        config["link"] = self.env._env.sys.link.replace(inertia=inertia)
-        new_stiffness = self.context["stiffness_factor"]*self.env._env.sys.dof.stiffness
-        new_damping = self.context["damping_factor"]*self.env._env.sys.dof.damping
-        config["dof"] = self.env._env.sys.dof.replace(stiffness=new_stiffness, damping=new_damping)
-        new_gear = self.context["actuator_strength_factor"]*self.env._env.sys.actuator.gear
-        config["actuator"] = self.env._env.sys.actuator.replace(gear=new_gear)
-        geoms = self.env._env.sys.geoms
-        geoms[0] = geoms[0].replace(friction=jnp.array([self.context["friction"]]))
-        config["geoms"] = geoms
-        self.env._env.sys = self.env._env.sys.replace(**config)
-
-
-# # NOTE: this is not up to date!
-# class CARLBraxAnt(CARLBraxEnv):
-#     def __init__(
-#         self,
-#         env: Ant = Ant(),
-#         contexts: Contexts = {},
-#         state_context_features: list[str] | None = None,
-#         dict_observation: bool = False,
-#         context_selector: AbstractSelector | type[AbstractSelector] | None = None,
-#         context_selector_kwargs: dict = None,
-#     ):
-#         super().__init__(
-#             env=env,
-#             contexts=contexts,
-#             state_context_features=state_context_features,
-#             dict_observation=dict_observation,
-#             context_selector=context_selector,
-#             context_selector_kwargs=context_selector_kwargs
-#         )
-
-#         #self.base_config = MessageToDict(
-#         #    text_format.Parse(_SYSTEM_CONFIG_SPRING, brax.Config())
-#         #)
 
 #     def _update_context(self) -> None:
 #         #self.env: Ant
@@ -133,5 +52,4 @@
 #         #self.env.sys = brax.System(
 #         #    json_format.Parse(json.dumps(config), brax.Config())
 #         #)
-#         self.env.sys = self.env.sys.replace(**config)
->>>>>>> 04543d89
+#         self.env.sys = self.env.sys.replace(**config)