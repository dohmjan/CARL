--- conflicted
+++ resolved
@@ -46,13 +46,8 @@
     def __init__(
         self,
         env: Fetch = Fetch(),
-<<<<<<< HEAD
-        contexts: Dict[str, Dict] = {},
-        instance_mode="rr",
-=======
         n_envs: int = 1,
         contexts: Dict[str, Dict] = {},
->>>>>>> 6e8e9d12
         hide_context=False,
         add_gaussian_noise_to_context: bool = False,
         gaussian_noise_std_percentage: float = 0.01,
@@ -61,21 +56,16 @@
         default_context: Optional[Dict] = DEFAULT_CONTEXT,
         state_context_features: Optional[List[str]] = None,
         dict_observation_space: bool = False,
-<<<<<<< HEAD
+        context_selector: Optional[Union[AbstractSelector, type(AbstractSelector)]] = None,
+        context_selector_kwargs: Optional[Dict] = None,
         context_encoder: Optional[ContextEncoder] = None,
         max_episode_length: int = 1000,
-    ):
-        env = GymWrapper(env)
-=======
-        context_selector: Optional[Union[AbstractSelector, type(AbstractSelector)]] = None,
-        context_selector_kwargs: Optional[Dict] = None,
     ):
         if n_envs == 1:
             env = GymWrapper(env)
         else:
             env = VectorGymWrapper(VectorWrapper(env, n_envs))
 
->>>>>>> 6e8e9d12
         self.base_config = MessageToDict(
             text_format.Parse(_SYSTEM_CONFIG, brax.Config())
         )
@@ -93,13 +83,10 @@
             default_context=default_context,
             state_context_features=state_context_features,
             dict_observation_space=dict_observation_space,
-<<<<<<< HEAD
             context_encoder=context_encoder,
             max_episode_length=max_episode_length,
-=======
             context_selector=context_selector,
             context_selector_kwargs=context_selector_kwargs,
->>>>>>> 6e8e9d12
         )
         self.whitelist_gaussian_noise = list(
             DEFAULT_CONTEXT.keys()
@@ -122,21 +109,12 @@
         self.env.sys = brax.System(
             json_format.Parse(json.dumps(config, cls=NumpyEncoder), brax.Config())
         )
-<<<<<<< HEAD
-        self.env.target_idx = self.env.sys.body_idx["Target"]
-        self.env.torso_idx = self.env.sys.body_idx["Torso"]
-        self.env.target_radius = self.context["target_radius"]
-        self.env.target_distance = self.context["target_distance"]
-
-    def __getattr__(self, name):
-=======
         self.env.target_idx = self.env.sys.body.index["Target"]
         self.env.torso_idx = self.env.sys.body.index["Torso"]
         self.env.target_radius = self.context["target_radius"]
         self.env.target_distance = self.context["target_distance"]
 
     def __getattr__(self, name: str) -> Any:
->>>>>>> 6e8e9d12
         if name in [
             "sys",
             "target_distance",
