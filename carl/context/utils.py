from typing import Dict, List, Tuple

import numpy as np


def get_context_bounds(
<<<<<<< HEAD
    context_keys: List[str], context_bounds: Dict[str, Tuple[float, float, type]]
):
=======
    context_keys: List[str], context_bounds: Dict[str, Tuple[float, float, float]]
) -> Tuple[np.ndarray, np.ndarray]:
>>>>>>> 6e8e9d12
    """
    Get context bounds for specific features.

    Could add sophisticated method here.

    Parameters
    ----------
    context_keys: List[str]
        Names of context features.
    context_bounds: Dict[str, Tuple[float, float, float]]
        Dictionary containing lower and upper bound as a tuple, e.g., "context_feature_name": (-np.inf, np.inf)).

    Returns
    -------
    lower_bounds, upper_bounds: np.array, np.array
        Lower and upper bounds as arrays.

    """
    lower_bounds = np.empty(shape=len(context_keys))
    upper_bounds = np.empty(shape=len(context_keys))

    for i, context_key in enumerate(context_keys):
        l, u, _ = context_bounds[context_key]
        lower_bounds[i] = l
        upper_bounds[i] = u

    return lower_bounds, upper_bounds


if __name__ == "__main__":
    DEFAULT_CONTEXT = {
        "min_position": -1.2,  # unit?
        "max_position": 0.6,  # unit?
        "max_speed": 0.07,  # unit?
        "goal_position": 0.5,  # unit?
        "goal_velocity": 0,  # unit?
        "force": 0.001,  # unit?
        "gravity": 0.0025,  # unit?
        "min_position_start": -0.6,
        "max_position_start": -0.4,
        "min_velocity_start": 0.0,
        "max_velocity_start": 0.0,
    }

    CONTEXT_BOUNDS = {
        "min_position": (-np.inf, np.inf),
        "max_position": (-np.inf, np.inf),
        "max_speed": (0, np.inf),
        "goal_position": (-np.inf, np.inf),
        "goal_velocity": (-np.inf, np.inf),
        "force": (-np.inf, np.inf),
        "gravity": (0, np.inf),
        "min_position_start": (-np.inf, np.inf),
        "max_position_start": (-np.inf, np.inf),
        "min_velocity_start": (-np.inf, np.inf),
        "max_velocity_start": (-np.inf, np.inf),
    }
    lower, upper = get_context_bounds(list(DEFAULT_CONTEXT.keys()), CONTEXT_BOUNDS)<|MERGE_RESOLUTION|>--- conflicted
+++ resolved
@@ -4,13 +4,8 @@
 
 
 def get_context_bounds(
-<<<<<<< HEAD
-    context_keys: List[str], context_bounds: Dict[str, Tuple[float, float, type]]
-):
-=======
     context_keys: List[str], context_bounds: Dict[str, Tuple[float, float, float]]
 ) -> Tuple[np.ndarray, np.ndarray]:
->>>>>>> 6e8e9d12
     """
     Get context bounds for specific features.
 
