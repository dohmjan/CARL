__license__ = "Apache-2.0 License"
<<<<<<< HEAD
__version__ = "0.1"
__author__ = "Carolin Benjamins, Theresa Eimer, Frederik Schubert, André Biedenkapp, Aditya Mohan"
=======
__version__ = "0.2.0"
__author__ = "Carolin Benjamins, Theresa Eimer, Frederik Schubert, André Biedenkapp, Aditya Mohan, Sebastian Döhler"


import datetime

name = "CARL"
package_name = "ContextuaRL"
author = __author__

author_email = "benjamins@tnt.uni-hannover.de"
description = "CARL- Contextually Adaptive Reinforcement Learning"
url = "https://www.automl.org/"
project_urls = {
    "Documentation": "https://carl.readthedocs.io/en/latest/",
    "Source Code": "https://github.com/https://github.com/automl/CARL",
}
copyright = f"""
    Copyright {datetime.date.today().strftime('%Y')}, AutoML.org Freiburg-Hannover
"""
version = __version__
>>>>>>> 075327cb
<|MERGE_RESOLUTION|>--- conflicted
+++ resolved
@@ -1,8 +1,4 @@
 __license__ = "Apache-2.0 License"
-<<<<<<< HEAD
-__version__ = "0.1"
-__author__ = "Carolin Benjamins, Theresa Eimer, Frederik Schubert, André Biedenkapp, Aditya Mohan"
-=======
 __version__ = "0.2.0"
 __author__ = "Carolin Benjamins, Theresa Eimer, Frederik Schubert, André Biedenkapp, Aditya Mohan, Sebastian Döhler"
 
@@ -23,5 +19,4 @@
 copyright = f"""
     Copyright {datetime.date.today().strftime('%Y')}, AutoML.org Freiburg-Hannover
 """
-version = __version__
->>>>>>> 075327cb
+version = __version__