from typing import Any, Dict, Union

import argparse
from pathlib import Path

import configargparse
import pandas as pd


class TrialLogger(object):
    """
    Holds all train arguments and sets up logging directory and stables baselines
    logging, writes trial setup and writes context feature history.

    Following logging happens at the corresponding events:
    after each step:
        reward (progress.csv) (StableBaselines logger)
        step (progress.csv) (StableBaselines logger)

    after each episode:
        context (context_history.csv) (TrialLogger)
        episode (context_history.csv) (TrialLogger)
        step (context_history.csv) (TrialLogger)

    once on train start:
        experiment config (env, agent, seed, set of contexts) (TrialLogger)
        hyperparameters

    """

    def __init__(
        self,
        logdir: Union[str, Path],
        parser: configargparse.ArgParser,
        trial_setup_args: argparse.Namespace,
        add_context_feature_names_to_logdir: bool = False,
    ):
        """

        Parameters
        ----------
        logdir: Union[str, Path]
            Base logging directory. The actual logging directory, accessible via self.logdir,
            is logdir / "{agent}_{seed}".
            Agent and seed are provided via trial_setup_args.
            If add_context_feature_names_to_logdir is True,
            the logging directory will be logdir / context_feature_dirname /f"{agent}_{seed}".
            context_feature_dirname are all context feature names provided via
            trial_setup_args.context_feature_args joined by "__".
        parser: configargparse.ArgParser
            Argument parser containing all arguments from runscript. Needed to write
            trial setup file.
        trial_setup_args: argparse.Namespace
            Parsed arguments from parser. Arguments are supposed to be parsed before in case
            new arguments are added via some external logic.
        add_context_feature_names_to_logdir: bool, False
            See logdir for effect.

        """
        self.parser = parser
        seed = trial_setup_args.seed
        agent = trial_setup_args.agent
        if add_context_feature_names_to_logdir:
            context_feature_args = trial_setup_args.context_feature_args
            names = [
                n for n in context_feature_args if "std" not in n and "mean" not in n
            ]  # TODO make sure to exclude numbers
            context_feature_dirname = "default"
            if names:
                context_feature_dirname = (
                    names[0] if len(names) == 1 else "__".join(names)
                )
            self.logdir = Path(logdir) / context_feature_dirname / f"{agent}_{seed}"
        else:
            self.logdir = Path(logdir) / f"{agent}_{seed}"
        self.logdir.mkdir(parents=True, exist_ok=True)

        self.trial_setup_args = trial_setup_args
        self.trial_setup_fn = self.logdir / "trial_setup.ini"

        self.context_history_fn = self.logdir / "context_history.csv"
        self.prepared_context_history_file = False

<<<<<<< HEAD
    def write_trial_setup(self):
=======
    def write_trial_setup(self) -> None:
>>>>>>> 6e8e9d12
        """
        Write trial setup to file with path logdir / "trial_setup.ini".

        Returns
        -------
        None

        """
        output_file_paths = [str(self.trial_setup_fn)]
        self.parser.write_config_file(
            parsed_namespace=self.trial_setup_args, output_file_paths=output_file_paths
        )

    def write_context(self, episode: int, step: int, context: Dict[Any, Any]):
        """
        Context will be written to csv file (logdir / "context_history.csv").

        The format is as follows:
            episode,step,context_feature_0,context_feature_1,...,context_feature_n
            0,1,345345,234234,...,234234

        Parameters
        ----------
        episode: int
            Episode.
        step: int
            Timestep.
        context: Dict[Any, Any]
            Keys: Context features names/ids, values: context feature values.

        Returns
        -------
        None
        """
        columns = ["episode", "step"] + list(context.keys())
        values = [episode, step] + list(context.values())
        df = pd.DataFrame(values).T
        df.columns = columns

        write_header = False
        mode = "a"
        if not self.prepared_context_history_file:
            write_header = True
            mode = "w"
            self.prepared_context_history_file = True

        df.to_csv(
            path_or_buf=self.context_history_fn,
            sep=",",
            header=write_header,
            index=False,
            mode=mode,
        )<|MERGE_RESOLUTION|>--- conflicted
+++ resolved
@@ -81,11 +81,7 @@
         self.context_history_fn = self.logdir / "context_history.csv"
         self.prepared_context_history_file = False
 
-<<<<<<< HEAD
-    def write_trial_setup(self):
-=======
     def write_trial_setup(self) -> None:
->>>>>>> 6e8e9d12
         """
         Write trial setup to file with path logdir / "trial_setup.ini".
 
