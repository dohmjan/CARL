--- conflicted
+++ resolved
@@ -10,11 +10,7 @@
 from matplotlib.transforms import Affine2D
 
 
-<<<<<<< HEAD
-def radar_factory(num_vars, frame="circle"):
-=======
 def radar_factory(num_vars: int, frame: str = "circle") -> np.ndarray:
->>>>>>> 6e8e9d12
     """
     Create a radar chart with `num_vars` axes.
 
@@ -75,11 +71,7 @@
             else:
                 raise ValueError("Unknown value for 'frame': %s" % frame)
 
-<<<<<<< HEAD
-        def _gen_axes_spines(self):
-=======
         def _gen_axes_spines(self) -> Dict[str, Spine]:
->>>>>>> 6e8e9d12
             if frame == "circle":
                 return super()._gen_axes_spines()
             elif frame == "polygon":
