--- conflicted
+++ resolved
@@ -6,27 +6,18 @@
 - number of CFs changing the reward
 """
 if __name__ == "__main__":
-<<<<<<< HEAD
-    from carl.envs import *
-    import pandas as pd
-=======
     from typing import List
 
     from pathlib import Path
 
     import matplotlib.pyplot as plt
->>>>>>> 6e8e9d12
     import numpy as np
     import pandas as pd
     import seaborn as sns
 
-<<<<<<< HEAD
-    global_vars = vars()
-=======
     import carl.envs
 
     global_vars = vars(carl.envs)
->>>>>>> 6e8e9d12
     vars = {
         k: v for k, v in global_vars.items() if "Env" in k or "Meta" in k or "CARL" in k
     }
@@ -51,11 +42,7 @@
     n_reward_changing = 7
     n_dynami_changing = 129
 
-<<<<<<< HEAD
-    env_names.append(["CARLMarioEnv", "CARLRnaDesignEnv"])
-=======
     env_names.extend(["CARLMarioEnv", "CARLRnaDesignEnv"])
->>>>>>> 6e8e9d12
     n_context_features += 3 + 5
     n_float_cfs += 0 + 0  # integers == continuous?
 
