--- conflicted
+++ resolved
@@ -14,14 +14,11 @@
 		SPHINX_GALLERY_PLOT=False $(SPHINXBUILD) -b linkcheck $(ALLSPHINXOPTS) $(BUILDDIR)/linkcheck
 		@echo
 		@echo "Link check complete; look for any errors in the above output or in $(BUILDDIR)/linkcheck/output.txt."
-<<<<<<< HEAD
 
 linkcheck:
 		SPHINX_GALLERY_PLOT=False $(SPHINXBUILD) -b linkcheck $(ALLSPHINXOPTS) $(BUILDDIR)/linkcheck
 		@echo
-		@echo "Link check complete; look for any errors in the above output "
-=======
->>>>>>> 04543d89
+		@echo "Link check complete; look for any errors in the above output or in $(BUILDDIR)/linkcheck/output.txt."
 html:
 		$(SPHINXBUILD) -b html $(ALLSPHINXOPTS) $(BUILDDIR)/html
 		@echo
