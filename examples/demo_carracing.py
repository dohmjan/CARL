--- conflicted
+++ resolved
@@ -66,10 +66,6 @@
             s, r, truncated, terminated, info = env.step(a)
             time.sleep(0.025)
             total_reward += r
-<<<<<<< HEAD
-
-=======
->>>>>>> afbd479a
             if steps % 200 == 0 or terminated or truncated:
                 print("\naction " + str(["{:+0.2f}".format(x) for x in a]))
                 print("step {} total_reward {:+0.2f}".format(steps, total_reward))
