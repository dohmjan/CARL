--- conflicted
+++ resolved
@@ -3,11 +3,7 @@
 # If things break on update, raise an issue
 repos:
 
-<<<<<<< HEAD
-  - repo: https://github.com/pycqa/isort
-=======
   - repo: https://github.com/PyCQA/isort
->>>>>>> 8ce8c0a8
     rev: 5.12.0
     hooks:
       - id: isort
@@ -54,13 +50,8 @@
         name: mypy carl
         files: carl/.*
 
-<<<<<<< HEAD
-  - repo: https://github.com/PyCQA/flake8
-    rev: 4.0.1
-=======
   - repo: https://github.com/pycqa/flake8
     rev: 6.0.0
->>>>>>> 8ce8c0a8
     hooks:
       - id: flake8
         name: flake8 carl
