--- conflicted
+++ resolved
@@ -1,11 +1,3 @@
-<<<<<<< HEAD
-@inproceedings{Benjamins2023,
-    title     = {Contextualize Me -- The Case for Context in Reinforcement Learning},
-    author    = {Carolin Benjamins and Theresa Eimer and Frederik Schubert and Aditya Mohan and Sebastian Döhler and André Biedenkapp and Bodo Rosenhan and Frank Hutter and Marius Lindauer},
-    booktitle = {Transactions on Machine Learning Research},
-    year      = {2023},
-    month     = Apr
-=======
 @inproceedings { BenEim2023a,
   author       = {Carolin Benjamins and
                   Theresa Eimer and
@@ -19,5 +11,4 @@
   title        = {Contextualize Me - The Case for Context in Reinforcement Learning},
   journal      = {Transactions on Machine Learning Research},
   year         = {2023},
->>>>>>> af97301e
 }