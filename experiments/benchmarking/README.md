# Benchmark RL Agents on CARL
Framework: coax.

## Runcommands
Local debugging
```bash
 python experiments/benchmarking/run_training.py max_num_frames=25000 '+environments/classic_control=pendulum' '+context_visibility=hidden' 'wandb.debug=true'
```

Example for slurm
```bash
 python experiments/benchmarking/run_training.py max_num_frames=25000 '+environments/classic_control=pendulum' '+context_visibility=hidden' 'wandb.debug=true' 'seed=range(1,11)' '+slurm=cpushort' -m
```

## Command Pieces

### Context Feature Args
Pendulum
```bash
'context_sampler.context_feature_names=[],[m, l, g, dt, max_speed],[m],[g],[l],[dt],[max_speed]'
```

### Context Sampling
Relative standard deviation
```bash
'context_sampler.sigma_rel=0.1,0.25,0.5'
```

### Context Visibility
```bash
'+context_visibility=hidden,cgate,visible_all,visible_changing'
```


## Experiment Plan
- [ ] SAC hidden, visible full, visible change only, SAC cGate, on CARLPendulum with 0.1, 0.25, 0.5 for all single context features + all context features at once
```bash
python experiments/benchmarking/run_training.py '+environments/classic_control=pendulum' 'seed=range(1,11)' '+slurm=cpushort' '+context_visibility=hidden,cgate,visible_all,visible_changing' 'context_sampler.context_feature_names=[],[m, l, g, dt, max_speed],[m],[g],[l],[dt],[max_speed]' -m
```
280 combinations
Status: running

- [ ] SAC hidden, SAC cGate on LunarLander planet contexts
```bash
'environments/box2d=lunarlander' '+context_visibility=hidden,cgate'
```
- [ ] SAC hidden, SAC cGate on walker 0.1 for all context features + all context features at once
- [ ] SAC hidden, SAC cGate on quadruped 0.1 for all context features + whichever combination is manageable
- [ ] SAC hidden, SAC cGate on fish 0.1 for all context features + all context features at once
- [ ] SAC hidden, SAC cGate on CartPole with train and test dists for the Kirk experiment (gravity + pole_length)
- [ ] SAC hidden, SAC cGate Mario with only one context dist
- [ ] Some brax env?
- [ ] LSTM baseline for whatever makes sense


## Experiment Preparations
Find HPs for
- [x] Pendulum (SAC)
- [ ] LunarLander
- [ ] Walker
- [ ] Quadruped
- [ ] Fish
<<<<<<< HEAD
- [ ] Mario

- [ ] Kirk distr.
- [ ] LunarLander contexts --> Option to read contexts from file
=======
- [ ] Mario
>>>>>>> 8618de6f
<|MERGE_RESOLUTION|>--- conflicted
+++ resolved
@@ -60,11 +60,8 @@
 - [ ] Walker
 - [ ] Quadruped
 - [ ] Fish
-<<<<<<< HEAD
 - [ ] Mario
 
+
 - [ ] Kirk distr.
-- [ ] LunarLander contexts --> Option to read contexts from file
-=======
-- [ ] Mario
->>>>>>> 8618de6f
+- [ ] LunarLander contexts --> Option to read contexts from file