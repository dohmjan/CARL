[metadata]
name = CARL
version = 0.1
author_email = benjamins@tnt.uni-hannover.de, eimer@tnt.uni-hannover.de
author = Carolin Benjamins & Theresa Eimer <{author_email}>
home_page = https://github.com/automl/{name}
project_urls =
    Documentation = https://carl.readthedocs.io/en/latest/
    Project Page = https://www.tnt.uni-hannover.de/en/project/dacbench/
license = Apache 2.0
license_file = LICENSE
long_description = file: README.md
long_description_content_type = text/markdown
keywords =
    RL
    Generalization
    Context
classifiers =
     Programming Language :: Python :: 3
     Natural Language :: English
     Environment :: Console
     Intended Audience :: Developers
     Intended Audience :: Education
     Intended Audience :: Science/Research
     License :: OSI Approved :: Apache Software License
     Operating System :: POSIX :: Linux
     Topic :: Scientific/Engineering :: Artificial Intelligence
     Topic :: Scientific/Engineering
     Topic :: Software Development

[options]
python_requires = >= 3.9
packages = carl
include-package-data = True
install_requires =
    gym>=0.22.0
    pygame==2.1.0
    scipy>=1.7.0
    ConfigArgParse>=1.5.1
    numpy>=1.19.5
    pandas>=1.3.0
    xvfbwrapper>=0.2.9
    matplotlib>=3.4.2
    optuna>=2.9.1
    dataclasses>=0.6
    numpyencoder>=0.3.0
    pyglet>=1.5.15
    pytablewriter>=0.62.0
    PyYAML>=5.4.1
    tabulate>=0.8.9
    bs4>=0.0.1

[options.package_data]
carl = py.typed

[options.extras_require]
box2d =
    gym[box2d]>=2.3.10
brax =
    brax>=0.0.10
    protobuf>=3.17.3
rna =
    RNA>=0.7.5
mario =
    torch>=1.9.0
    Pillow>=8.3.1
    py4j>=0.10.9.2
experiments =
    ray>=1.5.1
    seaborn>=0.11.1
    sb3_contrib>=1.1.0
    stable_baselines3>=1.1.0
    tensorflow>=2.5.0
dev =
    pytest>=6.1.1
<<<<<<< HEAD
=======
    pytest-cov
    mypy
    black
    flake8
    isort
    pydocstyle
    pre-commit
>>>>>>> 6e8e9d12
docs =
    sphinx>=4.2.0
    sphinx-gallery>=0.10.0
    image>=1.5.33
    sphinx-autoapi>=1.8.4

<|MERGE_RESOLUTION|>--- conflicted
+++ resolved
@@ -73,8 +73,6 @@
     tensorflow>=2.5.0
 dev =
     pytest>=6.1.1
-<<<<<<< HEAD
-=======
     pytest-cov
     mypy
     black
@@ -82,7 +80,6 @@
     isort
     pydocstyle
     pre-commit
->>>>>>> 6e8e9d12
 docs =
     sphinx>=4.2.0
     sphinx-gallery>=0.10.0
