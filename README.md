# ICML 2022
This repository corresponds to the ICML submission "Contextualize Me – The Case for Context in Reinforcement Learning".
In addition to the CARL benchmarks, you can find the code to reproduce all our experiments. The "experiments" directory lists the different experiment categories where you can find the training and plotting scripts, e.g. "experiments/context_gating" for the comparison between cGATE and context concatenation.

If you want to run the experiments, we recommend you use the provided environment.yaml file to create a conda environment instead of the benchmark installation below. To do so, make sure you have anaconda installed and run:
```bash
conda env create -f environment.yaml
```
Please note, all experiments have been run & tested on Linux systems only.

<img align="left" width="80" src="./docs/source/figures/CARL_logo.png" alt="CARL">

# – The Benchmark Library
CARL (context adaptive RL) provides highly configurable contextual extensions
to several well-known RL environments.
It's designed to test your agent's generalization capabilities
in all scenarios where intra-task generalization is important.


## Benchmarks
Benchmarks include:
- [OpenAI gym classic control suite](https://gym.openai.com/envs/#classic_control) extended with several physics context features like gravity or friction

- [OpenAI gym Box2D](https://gym.openai.com/envs/#box2d) BipedalWalker, LunarLander and
  CarRacing, each with their own modification possibilities like
  new vehicles to race

- All [Brax locomotion environments](https://github.com/google/brax) with exposed internal features like joint strength or torso mass

- [Super Mario (TOAD-GAN)](https://github.com/Mawiszus/TOAD-GAN), a procedurally generated jump'n'run game with control
  over level similarity

- [RNADesign](https://github.com/automl/learna/), an environment for RNA design given structure
  constraints with structures from different datasets to choose from

![Screenshot of each environment included in CARL.](./docs/source/figures/envs_overview.png)

<<<<<<< HEAD
=======
For more information, check out our [documentation](https://carl.readthedocs.io/en/latest/)!

>>>>>>> 6e8e9d12

## Installation
We recommend you use a virtual environment (e.g. Anaconda) to
install CARL and its dependencies. We recommend and test with python 3.9 under Linux.

First, clone our repository and install the basic requirements:
```bash
git clone https://github.com/automl/CARL.git --recursive
cd CARL
pip install .
```

This will only install the basic classic control environments, which should run on most operating systems. For the full set of environments, use the install options:
```bash
pip install -e .[box2d, brax, rna, mario]
```

These may not be compatible with Windows systems. Box2D environment may need to be installed via conda on MacOS systems:
```bash
conda install -c conda-forge gym-box2d
```

In general, we test on Linux systems, but aim to keep the benchmark compatible with MacOS as much as possible.
Mario at this point, however, will not run on any operation system besides Linux

To install the additional requirements for ToadGAN:
```bash
javac carl/envs/mario/Mario-AI-Framework/**/*.java
```

If you want to use the RNA design environment:
```bash
cd carl/envs/rna/learna
make requirements
make data
```
## CARL's Contextual Extension
CARL contextually extends the environment by making the context visible and configurable.
During training we therefore can encounter different contexts and train for generalization.
We exemplarily show how Brax' Fetch is extended and embedded by CARL.
Different instiations can be achieved by setting the context features to different values.

![CARL contextually extends Brax' Fetch.](./docs/source/figures/concept.png)

<<<<<<< HEAD
=======
## Cite Us
If you use CARL in your research, please cite our paper on the benchmark:
```bibtex
@inproceedings{BenEim2021a,
    title     = {CARL: A Benchmark for Contextual and Adaptive Reinforcement Learning},
    author    = {Carolin Benjamins and Theresa Eimer and Frederik Schubert and André Biedenkapp and Bodo Rosenhahn and Frank Hutter and Marius Lindauer},
    booktitle = {NeurIPS 2021 Workshop on Ecological Theory of Reinforcement Learning},
    year      = {2021},
    month     = dec
}
```

You can find the code and experiments for this paper in the `neurips_ecorl_workshop_2021` branch.
>>>>>>> 6e8e9d12

## References
[OpenAI gym, Brockman et al., 2016. arXiv preprint arXiv:1606.01540](https://arxiv.org/pdf/1606.01540.pdf)

[Brax -- A Differentiable Physics Engine for Large Scale
Rigid Body Simulation, Freeman et al., NeurIPS 2021 (Dataset &
Benchmarking Track)](https://arxiv.org/pdf/2106.13281.pdf)

[TOAD-GAN: Coherent Style Level Generation from a Single Example,
Awiszus et al., AIIDE 2020](https://arxiv.org/pdf/2008.01531.pdf)

[Learning to Design RNA, Runge et al., ICRL 2019](https://arxiv.org/pdf/1812.11951.pdf)

## License
CARL falls under the Apache License 2.0 (see file 'LICENSE') as is permitted by all
work that we use. This includes CARLMario, which is not based on the Nintendo Game, but on
TOAD-GAN and TOAD-GUI running under an MIT license. They in turn make use of the Mario AI framework
(https://github.com/amidos2006/Mario-AI-Framework). This is not the original game but a replica,
explicitly built for research purposes and includes a copyright notice (https://github.com/amidos2006/Mario-AI-Framework#copyrights ).<|MERGE_RESOLUTION|>--- conflicted
+++ resolved
@@ -1,45 +1,35 @@
-# ICML 2022
-This repository corresponds to the ICML submission "Contextualize Me – The Case for Context in Reinforcement Learning".
-In addition to the CARL benchmarks, you can find the code to reproduce all our experiments. The "experiments" directory lists the different experiment categories where you can find the training and plotting scripts, e.g. "experiments/context_gating" for the comparison between cGATE and context concatenation.
-
-If you want to run the experiments, we recommend you use the provided environment.yaml file to create a conda environment instead of the benchmark installation below. To do so, make sure you have anaconda installed and run:
-```bash
-conda env create -f environment.yaml
-```
-Please note, all experiments have been run & tested on Linux systems only.
-
 <img align="left" width="80" src="./docs/source/figures/CARL_logo.png" alt="CARL">
 
 # – The Benchmark Library
 CARL (context adaptive RL) provides highly configurable contextual extensions
-to several well-known RL environments.
+to several well-known RL environments. 
 It's designed to test your agent's generalization capabilities
 in all scenarios where intra-task generalization is important.
 
+Feel free to check out our [paper](https://arxiv.org/abs/2110.02102) and our short [blog post](https://www.automl.org/carl-a-benchmark-to-study-generalization-in-reinforcement-learning/)!
 
 ## Benchmarks
 Benchmarks include:
-- [OpenAI gym classic control suite](https://gym.openai.com/envs/#classic_control) extended with several physics context features like gravity or friction
-
+- [OpenAI gym classic control suite](https://gym.openai.com/envs/#classic_control) extended with several physics 
+  context features like gravity or friction
+    
 - [OpenAI gym Box2D](https://gym.openai.com/envs/#box2d) BipedalWalker, LunarLander and
   CarRacing, each with their own modification possibilities like
   new vehicles to race
-
-- All [Brax locomotion environments](https://github.com/google/brax) with exposed internal features like joint strength or torso mass
-
+  
+- All [Brax locomotion environments](https://github.com/google/brax) with exposed internal features
+  like joint strength or torso mass
+  
 - [Super Mario (TOAD-GAN)](https://github.com/Mawiszus/TOAD-GAN), a procedurally generated jump'n'run game with control
   over level similarity
-
+  
 - [RNADesign](https://github.com/automl/learna/), an environment for RNA design given structure
   constraints with structures from different datasets to choose from
 
 ![Screenshot of each environment included in CARL.](./docs/source/figures/envs_overview.png)
 
-<<<<<<< HEAD
-=======
 For more information, check out our [documentation](https://carl.readthedocs.io/en/latest/)!
 
->>>>>>> 6e8e9d12
 
 ## Installation
 We recommend you use a virtual environment (e.g. Anaconda) to
@@ -84,8 +74,6 @@
 
 ![CARL contextually extends Brax' Fetch.](./docs/source/figures/concept.png)
 
-<<<<<<< HEAD
-=======
 ## Cite Us
 If you use CARL in your research, please cite our paper on the benchmark:
 ```bibtex
@@ -99,7 +87,6 @@
 ```
 
 You can find the code and experiments for this paper in the `neurips_ecorl_workshop_2021` branch.
->>>>>>> 6e8e9d12
 
 ## References
 [OpenAI gym, Brockman et al., 2016. arXiv preprint arXiv:1606.01540](https://arxiv.org/pdf/1606.01540.pdf)
