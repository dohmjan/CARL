from typing import Any, Dict

import unittest
from unittest.mock import patch

from carl.context.selection import (
    AbstractSelector,
    CustomSelector,
    RandomSelector,
    RoundRobinSelector,
)
from carl.utils.types import Context
<<<<<<< HEAD
from carl.context.selection import (
    RoundRobinSelector,
    RandomSelector,
    AbstractSelector,
    CustomSelector,
)
=======
>>>>>>> 075327cb


def dummy_select(dummy):
    return None, None


class TestSelectors(unittest.TestCase):
    @staticmethod
    def generate_contexts() -> Dict[Any, Context]:
        n_context_features = 5
        keys = "abc"
        values = {str(i): i for i in range(n_context_features)}
        contexts = {k: v for k, v in zip(keys, values)}
        return contexts

    @patch.object(AbstractSelector, "_select", dummy_select)
    def test_abstract_selector(self):
        contexts = self.generate_contexts()
        selector = AbstractSelector(contexts=contexts)
        selector.select()
        selector.select()
        selector.select()
        selector.select()
        self.assertEqual(selector.n_calls, 4)

    def test_random_selector(self):
        contexts = self.generate_contexts()
        selector = RandomSelector(contexts=contexts)
        selector.select()
        selector.select()
        selector.select()

    def test_roundrobin_selector(self):
        contexts = self.generate_contexts()
        selector = RoundRobinSelector(contexts=contexts)

        self.assertEqual(None, selector.context_id)

        selector.select()
        self.assertEqual(selector.context_id, 0)
        self.assertEqual(selector.contexts_keys[selector.context_id], "a")

        selector.select()
        self.assertEqual(selector.context_id, 1)
        self.assertEqual(selector.contexts_keys[selector.context_id], "b")

        selector.select()
        self.assertEqual(selector.context_id, 2)
        self.assertEqual(selector.contexts_keys[selector.context_id], "c")

        selector.select()
        self.assertEqual(selector.context_id, 0)
        self.assertEqual(selector.contexts_keys[selector.context_id], "a")

    def test_custom_selector(self):
        def selector_function(inst: AbstractSelector):
            if inst.n_calls == 0:
                context_id = 1
            else:
                context_id = 0
            return inst.contexts[inst.contexts_keys[context_id]], context_id

        contexts = self.generate_contexts()
        selector = CustomSelector(
            contexts=contexts, selector_function=selector_function
        )

        selector.select()
        self.assertEqual(selector.context_id, 1)
        self.assertEqual(selector.contexts_keys[selector.context_id], "b")

        selector.select()
        self.assertEqual(selector.context_id, 0)
        self.assertEqual(selector.contexts_keys[selector.context_id], "a")<|MERGE_RESOLUTION|>--- conflicted
+++ resolved
@@ -10,15 +10,6 @@
     RoundRobinSelector,
 )
 from carl.utils.types import Context
-<<<<<<< HEAD
-from carl.context.selection import (
-    RoundRobinSelector,
-    RandomSelector,
-    AbstractSelector,
-    CustomSelector,
-)
-=======
->>>>>>> 075327cb
 
 
 def dummy_select(dummy):
